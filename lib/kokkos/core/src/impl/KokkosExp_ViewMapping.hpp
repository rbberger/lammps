--- conflicted
+++ resolved
@@ -81,7 +81,6 @@
 template< unsigned I , size_t Val , size_t ... Args >
 struct variadic_size_t< I , Val , Args ... >
   { enum { value = variadic_size_t< I - 1 , Args ... >::value }; };
-<<<<<<< HEAD
 
 template< size_t ... Args >
 struct rank_dynamic ;
@@ -182,16 +181,11 @@
 
   enum { rank = sizeof...(Vals) };
   enum { rank_dynamic = Impl::rank_dynamic< Vals... >::value };
-=======
-
-template< size_t ... Args >
-struct rank_dynamic ;
->>>>>>> b5e95a0a
-
-template<>
-struct rank_dynamic<> { enum { value = 0 }; };
-
-<<<<<<< HEAD
+
+  ViewDimension() = default ;
+  ViewDimension( const ViewDimension & ) = default ;
+  ViewDimension & operator = ( const ViewDimension & ) = default ;
+
   KOKKOS_INLINE_FUNCTION
   constexpr
   ViewDimension( size_t n0 , size_t n1 , size_t n2 , size_t n3
@@ -228,108 +222,12 @@
 
 template< class A , class B >
 struct ViewDimensionJoin ;
-=======
-template< size_t Val , size_t ... Args >
-struct rank_dynamic< Val , Args... >
-{
-  enum { value = ( Val == 0 ? 1 : 0 ) + rank_dynamic< Args... >::value };
-};
-
-#define KOKKOS_IMPL_VIEW_DIMENSION( R ) \
-  template< size_t V , unsigned > struct ViewDimension ## R \
-    { \
-      enum { ArgN ## R = ( V != ~size_t(0) ? V : 1 ) }; \
-      enum { N ## R = ( V != ~size_t(0) ? V : 1 ) }; \
-      KOKKOS_INLINE_FUNCTION explicit ViewDimension ## R ( size_t ) {} \
-      ViewDimension ## R () = default ; \
-      ViewDimension ## R ( const ViewDimension ## R  & ) = default ; \
-      ViewDimension ## R & operator = ( const ViewDimension ## R  & ) = default ; \
-    }; \
-  template< unsigned RD > struct ViewDimension ## R < 0 , RD > \
-    { \
-      enum { ArgN ## R = 0 }; \
-      typename std::conditional<( RD < 3 ), size_t , unsigned >::type N ## R ; \
-      ViewDimension ## R () = default ; \
-      ViewDimension ## R ( const ViewDimension ## R  & ) = default ; \
-      ViewDimension ## R & operator = ( const ViewDimension ## R  & ) = default ; \
-      KOKKOS_INLINE_FUNCTION explicit ViewDimension ## R ( size_t V ) : N ## R ( V ) {} \
-    };
-
-KOKKOS_IMPL_VIEW_DIMENSION( 0 )
-KOKKOS_IMPL_VIEW_DIMENSION( 1 )
-KOKKOS_IMPL_VIEW_DIMENSION( 2 )
-KOKKOS_IMPL_VIEW_DIMENSION( 3 )
-KOKKOS_IMPL_VIEW_DIMENSION( 4 )
-KOKKOS_IMPL_VIEW_DIMENSION( 5 )
-KOKKOS_IMPL_VIEW_DIMENSION( 6 )
-KOKKOS_IMPL_VIEW_DIMENSION( 7 )
-
-#undef KOKKOS_IMPL_VIEW_DIMENSION
-
-template< size_t ... Vals >
-struct ViewDimension
-  : public ViewDimension0< variadic_size_t<0,Vals...>::value 
-                         , rank_dynamic< Vals... >::value >
-  , public ViewDimension1< variadic_size_t<1,Vals...>::value 
-                         , rank_dynamic< Vals... >::value >
-  , public ViewDimension2< variadic_size_t<2,Vals...>::value 
-                         , rank_dynamic< Vals... >::value >
-  , public ViewDimension3< variadic_size_t<3,Vals...>::value 
-                         , rank_dynamic< Vals... >::value >
-  , public ViewDimension4< variadic_size_t<4,Vals...>::value 
-                         , rank_dynamic< Vals... >::value >
-  , public ViewDimension5< variadic_size_t<5,Vals...>::value 
-                         , rank_dynamic< Vals... >::value >
-  , public ViewDimension6< variadic_size_t<6,Vals...>::value 
-                         , rank_dynamic< Vals... >::value >
-  , public ViewDimension7< variadic_size_t<7,Vals...>::value 
-                         , rank_dynamic< Vals... >::value >
-{
-  typedef ViewDimension0< variadic_size_t<0,Vals...>::value 
-                        , rank_dynamic< Vals... >::value > D0 ;
-  typedef ViewDimension1< variadic_size_t<1,Vals...>::value 
-                        , rank_dynamic< Vals... >::value > D1 ;
-  typedef ViewDimension2< variadic_size_t<2,Vals...>::value 
-                        , rank_dynamic< Vals... >::value > D2 ;
-  typedef ViewDimension3< variadic_size_t<3,Vals...>::value 
-                        , rank_dynamic< Vals... >::value > D3 ;
-  typedef ViewDimension4< variadic_size_t<4,Vals...>::value 
-                        , rank_dynamic< Vals... >::value > D4 ;
-  typedef ViewDimension5< variadic_size_t<5,Vals...>::value 
-                        , rank_dynamic< Vals... >::value > D5 ;
-  typedef ViewDimension6< variadic_size_t<6,Vals...>::value 
-                        , rank_dynamic< Vals... >::value > D6 ;
-  typedef ViewDimension7< variadic_size_t<7,Vals...>::value 
-                        , rank_dynamic< Vals... >::value > D7 ;
-
-  using D0::ArgN0 ;
-  using D1::ArgN1 ;
-  using D2::ArgN2 ;
-  using D3::ArgN3 ;
-  using D4::ArgN4 ;
-  using D5::ArgN5 ;
-  using D6::ArgN6 ;
-  using D7::ArgN7 ;
-
-  using D0::N0 ;
-  using D1::N1 ;
-  using D2::N2 ;
-  using D3::N3 ;
-  using D4::N4 ;
-  using D5::N5 ;
-  using D6::N6 ;
-  using D7::N7 ;
-
-  enum { rank = sizeof...(Vals) };
-  enum { rank_dynamic = Impl::rank_dynamic< Vals... >::value };
->>>>>>> b5e95a0a
 
 template< size_t ... A , size_t ... B >
 struct ViewDimensionJoin< ViewDimension< A... > , ViewDimension< B... > > {
   typedef ViewDimension< A... , B... > type ;
 };
 
-<<<<<<< HEAD
 //----------------------------------------------------------------------------
 
 template< class DstDim , class SrcDim >
@@ -407,6 +305,7 @@
 struct SubviewExtents {
 private:
 
+  // Cannot declare zero-length arrays
   enum { InternalRangeRank = RangeRank ? RangeRank : 1u };
 
   size_t   m_begin[  DomainRank ];
@@ -414,14 +313,14 @@
   unsigned m_index[  InternalRangeRank ];
 
   template< size_t ... DimArgs >
-  KOKKOS_INLINE_FUNCTION
+  KOKKOS_FORCEINLINE_FUNCTION
   bool set( unsigned domain_rank
           , unsigned range_rank
           , const ViewDimension< DimArgs ... > & dim )
     { return true ; }
 
   template< class T , size_t ... DimArgs , class ... Args >
-  KOKKOS_INLINE_FUNCTION
+  KOKKOS_FORCEINLINE_FUNCTION
   bool set( unsigned domain_rank
           , unsigned range_rank
           , const ViewDimension< DimArgs ... > & dim
@@ -433,12 +332,15 @@
       m_begin[ domain_rank ] = v ;
 
       return set( domain_rank + 1 , range_rank , dim , args... )
-             && ( v < dim.extent( domain_rank ) );
+#if defined( KOKKOS_ENABLE_DEBUG_BOUNDS_CHECK )
+             && ( v < dim.extent( domain_rank ) )
+#endif
+      ;
     }
 
   // std::pair range
   template< size_t ... DimArgs , class ... Args >
-  KOKKOS_INLINE_FUNCTION
+  KOKKOS_FORCEINLINE_FUNCTION
   bool set( unsigned domain_rank
           , unsigned range_rank
           , const ViewDimension< DimArgs ... > & dim
@@ -454,7 +356,7 @@
 
   // std::pair range
   template< class T , size_t ... DimArgs , class ... Args >
-  KOKKOS_INLINE_FUNCTION
+  KOKKOS_FORCEINLINE_FUNCTION
   bool set( unsigned domain_rank
           , unsigned range_rank
           , const ViewDimension< DimArgs ... > & dim
@@ -469,13 +371,15 @@
       m_index[  range_rank  ] = domain_rank ;
 
       return set( domain_rank + 1 , range_rank + 1 , dim , args... )
-             && ( e <= b + dim.extent( domain_rank ) );
-
+#if defined( KOKKOS_ENABLE_DEBUG_BOUNDS_CHECK )
+             && ( e <= b + dim.extent( domain_rank ) )
+#endif
+      ;
     }
 
   // Kokkos::pair range
   template< class T , size_t ... DimArgs , class ... Args >
-  KOKKOS_INLINE_FUNCTION
+  KOKKOS_FORCEINLINE_FUNCTION
   bool set( unsigned domain_rank
           , unsigned range_rank
           , const ViewDimension< DimArgs ... > & dim
@@ -490,12 +394,15 @@
       m_index[  range_rank  ] = domain_rank ;
 
       return set( domain_rank + 1 , range_rank + 1 , dim , args... )
-             && ( e <= b + dim.extent( domain_rank ) );
+#if defined( KOKKOS_ENABLE_DEBUG_BOUNDS_CHECK )
+             && ( e <= b + dim.extent( domain_rank ) )
+#endif
+      ;
     }
 
   // { begin , end } range
   template< class T , size_t ... DimArgs , class ... Args >
-  KOKKOS_INLINE_FUNCTION
+  KOKKOS_FORCEINLINE_FUNCTION
   bool set( unsigned domain_rank
           , unsigned range_rank
           , const ViewDimension< DimArgs ... > & dim
@@ -510,11 +417,16 @@
       m_index[  range_rank  ] = domain_rank ;
 
       return set( domain_rank + 1 , range_rank + 1 , dim , args... )
+#if defined( KOKKOS_ENABLE_DEBUG_BOUNDS_CHECK )
              && ( val.size() == 2 )
-             && ( e <= b + dim.extent( domain_rank ) );
+             && ( e <= b + dim.extent( domain_rank ) )
+#endif
+      ;
     }
 
   //------------------------------
+
+#if defined( KOKKOS_ENABLE_DEBUG_BOUNDS_CHECK )
 
   template< size_t ... DimArgs >
   void error( char *
@@ -632,6 +544,30 @@
       error( buf+n , buf_len-n , domain_rank + 1 , range_rank + 1 , dim , args... );
     }
 
+  template< size_t ... DimArgs , class ... Args >
+  void error( const ViewDimension< DimArgs ... > & dim , Args ... args ) const
+    {
+#if defined( KOKKOS_ACTIVE_EXECUTION_SPACE_HOST )
+      enum { LEN = 1024 };
+      char buffer[ LEN ];
+
+      const int n = snprintf(buffer,LEN,"Kokkos::subview bounds error (");
+      error( buffer+n , LEN-n , 0 , 0 , dim , args... );
+
+      Kokkos::Impl::throw_runtime_exception(std::string(buffer));
+#else
+      Kokkos::abort("Kokkos::subview bounds error");
+#endif
+    }
+
+#else
+
+  template< size_t ... DimArgs , class ... Args >
+  KOKKOS_FORCEINLINE_FUNCTION
+  void error( const ViewDimension< DimArgs ... > & , Args ... ) const {}
+
+#endif
+
 public:
 
   template< size_t ... DimArgs , class ... Args >
@@ -653,446 +589,6 @@
         unsigned( is_integral_extent<6,Args...>::value ) +
         unsigned( is_integral_extent<7,Args...>::value ) , "" );
 
-      // Required to suppress "is always false" warning in
-      // 'range_extent' and 'range_index' when RangeRank == 0,
-      // which leads to using InternalRangeRank in these functions
-      // which leads to requiring initialization.
-      // Also required to suppress '-Werror=maybe-uninitialized'.
-      for ( unsigned i = 0 ; i < DomainRank ; ++i ) m_begin[i] = 0 ;
-      for ( unsigned i = 0 ; i < InternalRangeRank ; ++i ) m_length[i] = 0 ;
-      for ( unsigned i = 0 ; i < InternalRangeRank ; ++i ) m_index[i] = ~0u ;
-
-      if ( ! set( 0 , 0 , dim , args... ) ) {
-#if defined( KOKKOS_ACTIVE_EXECUTION_SPACE_HOST )
-        enum { LEN = 1024 };
-        char buffer[ LEN ];
-
-        const int n = snprintf(buffer,LEN,"Kokkos::subview bounds error (");
-        error( buffer+n , LEN-n , 0 , 0 , dim , args... );
-
-        Kokkos::Impl::throw_runtime_exception(std::string(buffer));
-#else
-        Kokkos::abort("Kokkos::subview bounds error");
-#endif
-      }
-    }
-
-  template < typename iType >
-  KOKKOS_INLINE_FUNCTION
-  constexpr size_t domain_offset( const iType i ) const
-    { return unsigned(i) < DomainRank ? m_begin[i] : 0 ; }
-
-  template < typename iType >
-  KOKKOS_INLINE_FUNCTION
-  constexpr size_t range_extent( const iType i ) const
-    { return unsigned(i) < InternalRangeRank ? m_length[i] : 0 ; }
-
-  template < typename iType >
-  KOKKOS_INLINE_FUNCTION
-=======
-  KOKKOS_INLINE_FUNCTION
-  constexpr
-  ViewDimension( size_t n0 , size_t n1 , size_t n2 , size_t n3
-               , size_t n4 , size_t n5 , size_t n6 , size_t n7 )
-    : D0( n0 )
-    , D1( n1 )
-    , D2( n2 )
-    , D3( n3 )
-    , D4( n4 )
-    , D5( n5 )
-    , D6( n6 )
-    , D7( n7 )
-    {}
-
-  KOKKOS_INLINE_FUNCTION
-  constexpr size_t extent( const unsigned r ) const
-    {
-      return r == 0 ? N0 : (
-             r == 1 ? N1 : (
-             r == 2 ? N2 : (
-             r == 3 ? N3 : (
-             r == 4 ? N4 : (
-             r == 5 ? N5 : (
-             r == 6 ? N6 : (
-             r == 7 ? N7 : 0 )))))));
-    }
-
-  template< size_t N >
-  struct prepend { typedef ViewDimension< N , Vals... > type ; };
-
-  template< size_t N >
-  struct append { typedef ViewDimension< Vals... , N > type ; };
-};
-
-template< class A , class B >
-struct ViewDimensionJoin ;
-
-template< size_t ... A , size_t ... B >
-struct ViewDimensionJoin< ViewDimension< A... > , ViewDimension< B... > > {
-  typedef ViewDimension< A... , B... > type ;
-};
-
-//----------------------------------------------------------------------------
-
-template< class DstDim , class SrcDim >
-struct ViewDimensionAssignable ;
-
-template< size_t ... DstArgs , size_t ... SrcArgs >
-struct ViewDimensionAssignable< ViewDimension< DstArgs ... >
-                              , ViewDimension< SrcArgs ... > >
-{
-  typedef ViewDimension< DstArgs... > dst ;
-  typedef ViewDimension< SrcArgs... > src ;
-
-  enum { value =
-    dst::rank == src::rank &&
-    dst::rank_dynamic >= src::rank_dynamic &&
-    ( 0 < dst::rank_dynamic || size_t(dst::ArgN0) == size_t(src::ArgN0) ) &&
-    ( 1 < dst::rank_dynamic || size_t(dst::ArgN1) == size_t(src::ArgN1) ) &&
-    ( 2 < dst::rank_dynamic || size_t(dst::ArgN2) == size_t(src::ArgN2) ) &&
-    ( 3 < dst::rank_dynamic || size_t(dst::ArgN3) == size_t(src::ArgN3) ) &&
-    ( 4 < dst::rank_dynamic || size_t(dst::ArgN4) == size_t(src::ArgN4) ) &&
-    ( 5 < dst::rank_dynamic || size_t(dst::ArgN5) == size_t(src::ArgN5) ) &&
-    ( 6 < dst::rank_dynamic || size_t(dst::ArgN6) == size_t(src::ArgN6) ) &&
-    ( 7 < dst::rank_dynamic || size_t(dst::ArgN7) == size_t(src::ArgN7) ) };
-};
-
-}}} // namespace Kokkos::Experimental::Impl
-
-//----------------------------------------------------------------------------
-//----------------------------------------------------------------------------
-
-namespace Kokkos {
-namespace Experimental {
-namespace Impl {
-
-struct ALL_t {
-  KOKKOS_INLINE_FUNCTION
-  constexpr const ALL_t & operator()() const { return *this ; }
-};
-
-template< class T >
-struct is_integral_extent_type
-{ enum { value = std::is_same<T,Kokkos::Experimental::Impl::ALL_t>::value ? 1 : 0 }; };
-
-template< class iType >
-struct is_integral_extent_type< std::pair<iType,iType> >
-{ enum { value = std::is_integral<iType>::value ? 1 : 0 }; };
-
-template< class iType >
-struct is_integral_extent_type< Kokkos::pair<iType,iType> >
-{ enum { value = std::is_integral<iType>::value ? 1 : 0 }; };
-
-// Assuming '2 == initializer_list<iType>::size()'
-template< class iType >
-struct is_integral_extent_type< std::initializer_list<iType> >
-{ enum { value = std::is_integral<iType>::value ? 1 : 0 }; };
-
-template < unsigned I , class ... Args >
-struct is_integral_extent
-{
-  // variadic_type is void when sizeof...(Args) <= I
-  typedef typename std::remove_cv<
-          typename std::remove_reference<
-          typename Kokkos::Impl::variadic_type<I,Args...
-          >::type >::type >::type type ;
-
-  enum { value = is_integral_extent_type<type>::value };
-
-  static_assert( value ||
-                 std::is_integral<type>::value ||
-                 std::is_same<type,void>::value 
-               , "subview argument must be either integral or integral extent" );
-};
-
-template< unsigned DomainRank , unsigned RangeRank >
-struct SubviewExtents {
-private:
-
-  // Cannot declare zero-length arrays
-  enum { InternalRangeRank = RangeRank ? RangeRank : 1u };
-
-  size_t   m_begin[  DomainRank ];
-  size_t   m_length[ InternalRangeRank ];
-  unsigned m_index[  InternalRangeRank ];
-
-  template< size_t ... DimArgs >
-  KOKKOS_FORCEINLINE_FUNCTION
-  bool set( unsigned domain_rank
-          , unsigned range_rank
-          , const ViewDimension< DimArgs ... > & dim )
-    { return true ; }
-
-  template< class T , size_t ... DimArgs , class ... Args >
-  KOKKOS_FORCEINLINE_FUNCTION
-  bool set( unsigned domain_rank
-          , unsigned range_rank
-          , const ViewDimension< DimArgs ... > & dim
-          , const T & val
-          , Args ... args )
-    {
-      const size_t v = static_cast<size_t>(val);
-
-      m_begin[ domain_rank ] = v ;
-
-      return set( domain_rank + 1 , range_rank , dim , args... )
-#if defined( KOKKOS_ENABLE_DEBUG_BOUNDS_CHECK )
-             && ( v < dim.extent( domain_rank ) )
-#endif
-      ;
-    }
-
-  // std::pair range
-  template< size_t ... DimArgs , class ... Args >
-  KOKKOS_FORCEINLINE_FUNCTION
-  bool set( unsigned domain_rank
-          , unsigned range_rank
-          , const ViewDimension< DimArgs ... > & dim
-          , const Kokkos::Experimental::Impl::ALL_t 
-          , Args ... args )
-    {
-      m_begin[  domain_rank ] = 0 ;
-      m_length[ range_rank  ] = dim.extent( domain_rank );
-      m_index[  range_rank  ] = domain_rank ;
-
-      return set( domain_rank + 1 , range_rank + 1 , dim , args... );
-    }
-
-  // std::pair range
-  template< class T , size_t ... DimArgs , class ... Args >
-  KOKKOS_FORCEINLINE_FUNCTION
-  bool set( unsigned domain_rank
-          , unsigned range_rank
-          , const ViewDimension< DimArgs ... > & dim
-          , const std::pair<T,T> & val
-          , Args ... args )
-    {
-      const size_t b = static_cast<size_t>( val.first );
-      const size_t e = static_cast<size_t>( val.second );
-
-      m_begin[  domain_rank ] = b ;
-      m_length[ range_rank  ] = e - b ;
-      m_index[  range_rank  ] = domain_rank ;
-
-      return set( domain_rank + 1 , range_rank + 1 , dim , args... )
-#if defined( KOKKOS_ENABLE_DEBUG_BOUNDS_CHECK )
-             && ( e <= b + dim.extent( domain_rank ) )
-#endif
-      ;
-    }
-
-  // Kokkos::pair range
-  template< class T , size_t ... DimArgs , class ... Args >
-  KOKKOS_FORCEINLINE_FUNCTION
-  bool set( unsigned domain_rank
-          , unsigned range_rank
-          , const ViewDimension< DimArgs ... > & dim
-          , const Kokkos::pair<T,T> & val
-          , Args ... args )
-    {
-      const size_t b = static_cast<size_t>( val.first );
-      const size_t e = static_cast<size_t>( val.second );
-
-      m_begin[  domain_rank ] = b ;
-      m_length[ range_rank  ] = e - b ;
-      m_index[  range_rank  ] = domain_rank ;
-
-      return set( domain_rank + 1 , range_rank + 1 , dim , args... )
-#if defined( KOKKOS_ENABLE_DEBUG_BOUNDS_CHECK )
-             && ( e <= b + dim.extent( domain_rank ) )
-#endif
-      ;
-    }
-
-  // { begin , end } range
-  template< class T , size_t ... DimArgs , class ... Args >
-  KOKKOS_FORCEINLINE_FUNCTION
-  bool set( unsigned domain_rank
-          , unsigned range_rank
-          , const ViewDimension< DimArgs ... > & dim
-          , const std::initializer_list< T > & val
-          , Args ... args )
-    {
-      const size_t b = static_cast<size_t>( val.begin()[0] );
-      const size_t e = static_cast<size_t>( val.begin()[1] );
-
-      m_begin[  domain_rank ] = b ;
-      m_length[ range_rank  ] = e - b ;
-      m_index[  range_rank  ] = domain_rank ;
-
-      return set( domain_rank + 1 , range_rank + 1 , dim , args... )
-#if defined( KOKKOS_ENABLE_DEBUG_BOUNDS_CHECK )
-             && ( val.size() == 2 )
-             && ( e <= b + dim.extent( domain_rank ) )
-#endif
-      ;
-    }
-
-  //------------------------------
-
-#if defined( KOKKOS_ENABLE_DEBUG_BOUNDS_CHECK )
-
-  template< size_t ... DimArgs >
-  void error( char *
-            , int
-            , unsigned
-            , unsigned
-            , const ViewDimension< DimArgs ... > & ) const
-    {}
-
-  template< class T , size_t ... DimArgs , class ... Args >
-  void error( char * buf , int buf_len
-            , unsigned domain_rank
-            , unsigned range_rank
-            , const ViewDimension< DimArgs ... > & dim
-            , const T & val
-            , Args ... args ) const
-    {
-      const int n = std::min( buf_len ,
-        snprintf( buf , buf_len
-                , " %lu < %lu %c"
-                , static_cast<unsigned long>(val)
-                , static_cast<unsigned long>( dim.extent( domain_rank ) )
-                , int( sizeof...(Args) ? ',' : ')' ) ) );
-
-      error( buf+n, buf_len-n, domain_rank + 1 , range_rank , dim , args... );
-    }
-
-  // std::pair range
-  template< size_t ... DimArgs , class ... Args >
-  void error( char * buf , int buf_len
-            , unsigned domain_rank
-            , unsigned range_rank
-            , const ViewDimension< DimArgs ... > & dim
-            , const Kokkos::Experimental::Impl::ALL_t 
-            , Args ... args ) const
-    {
-      const int n = std::min( buf_len ,
-        snprintf( buf , buf_len
-                , " Kokkos::ALL %c" 
-                , int( sizeof...(Args) ? ',' : ')' ) ) );
-
-      error( buf+n , buf_len-n , domain_rank + 1 , range_rank + 1 , dim , args... );
-    }
-
-  // std::pair range
-  template< class T , size_t ... DimArgs , class ... Args >
-  void error( char * buf , int buf_len
-            , unsigned domain_rank
-            , unsigned range_rank
-            , const ViewDimension< DimArgs ... > & dim
-            , const std::pair<T,T> & val
-            , Args ... args ) const
-    {
-      // d <= e - b
-      const int n = std::min( buf_len ,
-        snprintf( buf , buf_len
-                , " %lu <= %lu - %lu %c"
-                , static_cast<unsigned long>( dim.extent( domain_rank ) )
-                , static_cast<unsigned long>( val.second )
-                , static_cast<unsigned long>( val.begin )
-                , int( sizeof...(Args) ? ',' : ')' ) ) );
-
-      error( buf+n , buf_len-n , domain_rank + 1 , range_rank + 1 , dim , args... );
-    }
-
-  // Kokkos::pair range
-  template< class T , size_t ... DimArgs , class ... Args >
-  void error( char * buf , int buf_len
-            , unsigned domain_rank
-            , unsigned range_rank
-            , const ViewDimension< DimArgs ... > & dim
-            , const Kokkos::pair<T,T> & val
-            , Args ... args ) const
-    {
-      // d <= e - b
-      const int n = std::min( buf_len ,
-        snprintf( buf , buf_len
-                , " %lu <= %lu - %lu %c"
-                , static_cast<unsigned long>( dim.extent( domain_rank ) )
-                , static_cast<unsigned long>( val.second )
-                , static_cast<unsigned long>( val.begin )
-                , int( sizeof...(Args) ? ',' : ')' ) ) );
-
-      error( buf+n , buf_len-n , domain_rank + 1 , range_rank + 1 , dim , args... );
-    }
-
-  // { begin , end } range
-  template< class T , size_t ... DimArgs , class ... Args >
-  void error( char * buf , int buf_len
-            , unsigned domain_rank
-            , unsigned range_rank
-            , const ViewDimension< DimArgs ... > & dim
-            , const std::initializer_list< T > & val
-            , Args ... args ) const
-    {
-      // d <= e - b
-      int n = 0 ;
-      if ( val.size() == 2 ) {
-        n = std::min( buf_len ,
-          snprintf( buf , buf_len
-                  , " %lu <= %lu - %lu %c"
-                  , static_cast<unsigned long>( dim.extent( domain_rank ) )
-                  , static_cast<unsigned long>( val.begin()[0] )
-                  , static_cast<unsigned long>( val.begin()[1] )
-                  , int( sizeof...(Args) ? ',' : ')' ) ) );
-      }
-      else {
-        n = std::min( buf_len ,
-          snprintf( buf , buf_len
-                  , " { ... }.size() == %u %c"
-                  , unsigned(val.size())
-                  , int( sizeof...(Args) ? ',' : ')' ) ) );
-      }
-
-      error( buf+n , buf_len-n , domain_rank + 1 , range_rank + 1 , dim , args... );
-    }
-
-  template< size_t ... DimArgs , class ... Args >
-  void error( const ViewDimension< DimArgs ... > & dim , Args ... args ) const
-    {
-#if defined( KOKKOS_ACTIVE_EXECUTION_SPACE_HOST )
-      enum { LEN = 1024 };
-      char buffer[ LEN ];
-
-      const int n = snprintf(buffer,LEN,"Kokkos::subview bounds error (");
-      error( buffer+n , LEN-n , 0 , 0 , dim , args... );
-
-      Kokkos::Impl::throw_runtime_exception(std::string(buffer));
-#else
-      Kokkos::abort("Kokkos::subview bounds error");
-#endif
-    }
-
-#else
-
-  template< size_t ... DimArgs , class ... Args >
-  KOKKOS_FORCEINLINE_FUNCTION
-  void error( const ViewDimension< DimArgs ... > & , Args ... ) const {}
-
-#endif
-
-public:
-
-  template< size_t ... DimArgs , class ... Args >
-  KOKKOS_INLINE_FUNCTION
-  SubviewExtents( const ViewDimension< DimArgs ... > & dim , Args ... args )
-    {
-      static_assert( DomainRank == sizeof...(DimArgs) , "" );
-      static_assert( DomainRank == sizeof...(Args) , "" );
-
-      // Verifies that all arguments, up to 8, are integral types,
-      // integral extents, or don't exist.
-      static_assert( RangeRank ==
-        unsigned( is_integral_extent<0,Args...>::value ) +
-        unsigned( is_integral_extent<1,Args...>::value ) +
-        unsigned( is_integral_extent<2,Args...>::value ) +
-        unsigned( is_integral_extent<3,Args...>::value ) +
-        unsigned( is_integral_extent<4,Args...>::value ) +
-        unsigned( is_integral_extent<5,Args...>::value ) +
-        unsigned( is_integral_extent<6,Args...>::value ) +
-        unsigned( is_integral_extent<7,Args...>::value ) , "" );
-
       if ( RangeRank == 0 ) { m_length[0] = 0 ; m_index[0] = ~0u ; }
 
       if ( ! set( 0 , 0 , dim , args... ) ) error( dim , args... );
@@ -1110,7 +606,6 @@
 
   template < typename iType >
   KOKKOS_FORCEINLINE_FUNCTION
->>>>>>> b5e95a0a
   constexpr unsigned range_index( const iType i ) const
     { return unsigned(i) < InternalRangeRank ? m_index[i] : ~0u ; }
 };
@@ -2707,7 +2202,6 @@
      }
    }
 };
-<<<<<<< HEAD
 
 template< class ValueType , class ExecSpace >
 struct ViewValueFunctor< ValueType , ExecSpace , true >
@@ -2742,42 +2236,6 @@
    }
 };
 
-=======
-
-template< class ValueType , class ExecSpace >
-struct ViewValueFunctor< ValueType , ExecSpace , true >
-{
-  enum { CONSTRUCT = 0x01 , ASSIGN = 0x02 , DESTROY = 0x04 };
-
-  ValueType * const ptr ;
-  int         const mode ;
-
-  KOKKOS_INLINE_FUNCTION
-  void operator()( size_t i ) const { ptr[i] = 0 ; }
-
-  ViewValueFunctor( const ExecSpace & arg_space
-                  , ValueType * const arg_ptr
-                  , size_t      const arg_n
-                  , int         const arg_mode )
-   : ptr( arg_ptr )
-   , mode( arg_mode )
-   {
-     if ( mode == CONSTRUCT || mode == ASSIGN ) {
-       if ( ! arg_space.in_parallel() ) {
-         typedef Kokkos::RangePolicy< ExecSpace > PolicyType ;
-         const Kokkos::Impl::ParallelFor< ViewValueFunctor , PolicyType >
-           closure( *this , PolicyType( 0 , arg_n ) );
-         closure.execute();
-         arg_space.fence();
-       }
-       else {
-         for ( size_t i = 0 ; i < arg_n ; ++i ) operator()(i);
-       }
-     }
-   }
-};
-
->>>>>>> b5e95a0a
 //----------------------------------------------------------------------------
 /** \brief  View mapping for non-specialized data type and standard layout */
 template< class Traits >
@@ -3120,12 +2578,8 @@
 {
 private:
 
-<<<<<<< HEAD
-  static_assert( SrcTraits::rank == sizeof...(Args) , "" );
-=======
   static_assert( SrcTraits::rank == sizeof...(Args) ,
     "Subview mapping requires one argument for each dimension of source View" );
->>>>>>> b5e95a0a
 
   enum
     { RZ = false
@@ -3195,14 +2649,6 @@
     , typename SrcTraits::device_type
     , typename SrcTraits::memory_traits > type ;
 
-<<<<<<< HEAD
-  KOKKOS_INLINE_FUNCTION
-  static void assign( ViewMapping< traits_type , void > & dst
-                    , ViewMapping< SrcTraits , void > const & src
-                    , Args ... args )
-    {
-      typedef ViewMapping< traits_type , void >  DstType ;
-=======
   template< class MemoryTraits >
   struct apply {
 
@@ -3234,7 +2680,6 @@
         "Subview destination type must be compatible with subview derived type" );
 
       typedef ViewMapping< DstTraits , void >  DstType ;
->>>>>>> b5e95a0a
 
       typedef typename DstType::offset_type  dst_offset_type ;
       typedef typename DstType::handle_type  dst_handle_type ;
