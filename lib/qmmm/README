QM/MM support library

Axel Kohlmeyer, akohlmey@gmail.com
Temple University, Philadelphia and ICTP, Trieste

with contributions by
Carlo Cavazzoni & Mariella Ippolito
Cineca, Italy

This library provides  the basic glue code to combine LAMMPS with the
Quantum ESPRESSO package plane wave density functional theory code for
performing QM/MM molecular dynamics simulations.  More information on
Quantum ESPRESSO can be found at: http://www.quantum-espresso.org

The interface code itself is designed so it can also be combined with
other QM codes, however only support for Quantum ESPRESSO is currently
the only option. Adding support for a different QM code will require
to write a new version of the top-level wrapper code, pwqmmm.c, and
also an interface layer into the QM code similar to the one in QE.

-------------------------------------------------

WARNING: This is experimental code under developement and is provided
at this early stage to encourage others to write interfaces to other
QM codes. Please test *very* carefully before using this software for
<<<<<<< HEAD
production calculations. At the time of the last update of this README 
=======
production calculations. At the time of the last update of this README
>>>>>>> d53616b6
(July 2016) you have to download a QE snapshot (revision 12582) from
the QE subversion repository.

At this point, both mechanical and multipole based electrostatic
coupling have been successfully tested on a cluster of water
molecules as included in the two example folders.

-------------------------------------------------

Building the QM/MM executable has to be done in multiple stages.

Step 1) 
Build the qmmm coupling library in this directory using one of the
provided Makefile.<compiler> files or create your own, specific to
your compiler and system.  For example with:

make -f Makefile.gfortran

When you are done building this library, two new files should
exist in this directory:

libqmmm.a		the library LAMMPS will link against
Makefile.lammps		settings the LAMMPS Makefile will import

Makefile.lammps is created by the make command by simply copying the 
Makefile.lammps.empty file. Currently no additional dependencies for
this library exist.

Step 2)
Build a standalone LAMMPS executable as described in the LAMMPS 
documentation and include the USER-QMMM package. This executable
is not functional for QM/MM, but it will usually be needed to
run all MM calculations for equilibration and testing and also
to confirm that the classical part of the code is set up correctly.

Step 3)
Build a standalone pw.x executable in the Quantum ESPRESSO directory
and also make the "couple" target. At the time of this writing 
(July 2016) you have to download a QE snapshot (revision 12582)
from the SVN repository, since no official release with the
completed QM/MM support code has been made available yet. The current
plan is to have a usable QM/MM interface released with the next
Quantum ESPRESSO release version 6.0. Building the standalone pw.x
binary is also needed to confirm that corresponding QM input is
working correctly and to run test calculations on QM atoms only.

Step 4)
To compile and link the final QM/MM executable, which combines the
compiled sources from both packages, you have to return to the lib/qmmm
directory and now edit the Makefile.<compiler> for the Makefile 
configuration used to compile LAMMPS and also update the directory
and library settings for the Quantum ESPRESSO installation.

The makefile variable MPILIBS needs to be set to include all linker
flags that will need to be used in addition to the various libraries
from _both_ packages. Please see the provided example(s).

"make -f Makefile.<compiler> all" will now recurse through both the
Quantum ESPRESSO and LAMMPS directories to compile all files that 
require recompilation and then link the combined QM/MM executable.

If you want to only update the local objects and the QM/MM executable,
you can use "make -f Makefile.<compiler> pwqmmm.x"

Please refer to the specific LAMMPS and Quantum ESPRESSO documentation
for details on how to set up compilation for each package and make
sure you have a set of settings and flags that allow you to build 
each package successfully, so that it can run on its own.

-------------------------------------------------

How it works.

This directory has the source files for an interface layer and a
toplevel code that combines objects/libraries from the QM code and
LAMMPS to build a QM/MM executable. LAMMPS will act as the MD "driver"
and will delegate computation of forces for the QM subset of the QM
code, i.e. Quantum ESPRESSO currently. While the code is combined into
a single executable, this executable can only act as either "QM slave",
"MM slave" or "MM master" and information between those is done solely
via MPI. Thus MPI is required to make it work, and both codes have
to be configured to use the same MPI library.

The toplevel code provided here will split the total number of cpus
into three partitions: the first for running a DFT calculation, the
second for running the "master" classical MD calculation, and the
third for a "slave" classical MD calculation.  Each calculation will
have to be run in its own subdirectory with its own specific input
data and will write its output there as well.  This and other settings
are provided in the QM/MM input file that is mandatory argument to the
QM/MM executable. The number of MM cpus is provided as the optional
second argument.  The MM "slave" partition is always run with only 1
cpu thus the minimum required number of MM CPU is 2, which is also
the default. Therefore a QM/MM calculation with this code requires at
least 3 processes.

Thus the overall calling sequence is like this:

mpirun -np <total #cpus> ./pwqmmm.x <QM/MM input> [<#cpus for MM>]

A commented example QM/MM input file is given below.

-------------------------------------------------

To run a QM/MM calculation, you need to set up 4 inputs, each is
best placed in a separate subdirectory:

1: the total system as classical MD input. this becomes the MM master
and in addition to the regular MD setup it needs to define a group,
e.g. "wat" for the atoms that are treated as QM atoms and then add
the QM/MM fix like this:

fix  1 wat qmmm

2: the QM system as classical MD input
This system must only contain the atom (and bonds, angles, etc) for
the subsystem that is supposed to be treated with the QM code. This
will become the MM slave run and here the QM/MM fix needs to be
applied to all atoms:

fix  1 all qmmm

3: the QM system as QM input
This needs to be a cluster calculation for the QM subset, i.e. the
same atoms as in the MM slave configuration. For Quantum ESPRESSO
this is a regular input which in addition contains the line

tqmmm = .true.

in the &CONTROL namelist. This will make the include QE code 
connect to the LAMMPS code and receive updated positions while
it sends QM forces back to the MM code.

4: the fourth input is the QM/MM configuration file which tells the
QM/MM wrapper code where to find the other 3 inputs, where to place
the corresponding output of the partitions and how many MD steps are
to run with this setup.

-------------------------------------------------

# configuration file for QMMM wrapper

mode     mech         # coupling choices: o(ff), m(echanical), e(lectrostatic)
steps    20           # number of QM/MM (MD) steps
verbose  1            # verbosity level (0=no QM/MM output during run)
restart    water.restart  # checkpoint/restart file to write out at end

# QM system config
qmdir    qm-pw        # directory to run QM system in
qminp    water.in     # input file for QM code
qmout    NULL         # output file for QM code (or NULL to print to screen)

# MM master config
madir    mm-master    # directory to run MM master in
mainp    water.in     # input file for MM master
maout    water.out    # output file for MM master (or NULL to print to screen)

# MM slave config
sldir    mm-slave          # directory to run MM slave in
slinp    water_single.in   # input file for MM slave
slout    water_single.out  # output file for MM slave (or NULL to print to screen)<|MERGE_RESOLUTION|>--- conflicted
+++ resolved
@@ -23,11 +23,7 @@
 WARNING: This is experimental code under developement and is provided
 at this early stage to encourage others to write interfaces to other
 QM codes. Please test *very* carefully before using this software for
-<<<<<<< HEAD
-production calculations. At the time of the last update of this README 
-=======
 production calculations. At the time of the last update of this README
->>>>>>> d53616b6
 (July 2016) you have to download a QE snapshot (revision 12582) from
 the QE subversion repository.
 
