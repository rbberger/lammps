--- conflicted
+++ resolved
@@ -1,15 +1,10 @@
 # Settings that the LAMMPS build will import when this package library is used
 # settings for Nvidia CUDA and OpenCL builds
 gpu_SYSINC =
-<<<<<<< HEAD
 gpu_SYSLIB =  -lcudart -lcuda
-gpu_SYSPATH = -L$(HOME)/cuda/lib64 -Wl,-rpath,$(HOME)/cuda/lib64:$(HOME)/compile/lammps-icms/lib/gpu
+gpu_SYSPATH = -L$(CUDA_HOME)/lib64 -Wl,-rpath,$(CUDA_HOME)/cuda/lib64
 
 # Settings for generic OpenCL BUILDS
 #gpu_SYSINC =
 #gpu_SYSLIB = -lOpenCL
 #gpu_SYSPATH = 
-=======
-gpu_SYSLIB = -lcudart -lcuda
-gpu_SYSPATH = -L$(CUDA_HOME)/lib64
->>>>>>> d7cef6c9
