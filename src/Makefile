# LAMMPS multiple-machine Makefile

SHELL = /bin/bash
#.IGNORE:

# Definitions

ROOT =	lmp
EXE =	$(ROOT)_$@
SRC =	$(wildcard *.cpp)
INC =	$(wildcard *.h)
OBJ = 	$(SRC:.cpp=.o)

# Package variables

PACKAGE = asphere body class2 colloid dipole fld gpu granular kim \
	  kspace manybody mc meam misc molecule opt peri poems reax replica \
	  rigid shock srd voronoi xtc

PACKUSER = user-atc user-awpmd user-cg-cmm user-colvars \
<<<<<<< HEAD
	   user-cuda user-eff user-misc user-omp user-molfile user-phonon \
	   user-qmmm user-reaxc user-sph
=======
	   user-cuda user-eff user-lb user-misc user-omp user-molfile \
	   user-phonon user-reaxc user-sph
>>>>>>> 6552d599

PACKLIB = gpu kim meam poems reax voronoi \
	  user-atc user-awpmd user-colvars user-qmmm user-cuda user-molfile

PACKALL = $(PACKAGE) $(PACKUSER)

PACKAGEUC = $(shell echo $(PACKAGE) | tr a-z A-Z)
PACKUSERUC = $(shell echo $(PACKUSER) | tr a-z A-Z)

YESDIR = $(shell echo $(@:yes-%=%) | tr a-z A-Z)
NODIR  = $(shell echo $(@:no-%=%) | tr a-z A-Z)

# List of all targets

help:
	@echo ''
	@echo 'make clean-all           delete all object files'
	@echo 'make clean-machine       delete object files for one machine'
	@echo 'make purge               purge obsolete copies of package sources'
	@echo 'make tar                 create lmp_src.tar.gz of src dir and packages'
	@echo 'make makelib             create Makefile.lib for static library build'
	@echo 'make makeshlib           create Makefile.shlib for shared library build'
	@echo 'make makelist            create Makefile.list used by old makes'
	@echo 'make -f Makefile.lib machine      build LAMMPS as static library for machine'
	@echo 'make -f Makefile.shlib machine    build LAMMPS as shared library for machine'
	@echo 'make -f Makefile.list machine     build LAMMPS from explicit list of files'
	@echo 'make stubs               build dummy MPI library in STUBS'
	@echo 'make install-python      install LAMMPS wrapper in Python'
	@echo ''
	@echo 'make package             list available packages'
	@echo 'make package-status      status of all packages'
	@echo 'make yes-package         install a single package in src dir'
	@echo 'make no-package          remove a single package from src dir'
	@echo 'make yes-all             install all packages in src dir'
	@echo 'make no-all              remove all packages from src dir'
	@echo 'make yes-standard        install all standard packages'
	@echo 'make no-standard         remove all standard packages'
	@echo 'make yes-user            install all user packages'
	@echo 'make no-user             remove all user packages'
	@echo 'make no-lib              remove all packages with external libs'
	@echo ''
	@echo 'make package-update      replace src files with package files'
	@echo 'make package-overwrite   replace package files with src files'
	@echo 'make package-diff        diff src files against package files'
	@echo ''
	@echo 'make machine             build LAMMPS where machine is one of:'
	@echo ''
	@files="`ls MAKE/Makefile.*`"; \
	  for file in $$files; do head -1 $$file; done
	@echo ''

# Build the code

.DEFAULT:
	@test -f MAKE/Makefile.$@
	@if [ ! -d Obj_$@ ]; then mkdir Obj_$@; fi
	@$(SHELL) Make.sh style
	@cp MAKE/Makefile.$@ Obj_$@/Makefile
	@if [ ! -e Makefile.package ]; \
	  then cp Makefile.package.empty Makefile.package; fi
	@if [ ! -e Makefile.package.settings ]; \
	  then cp Makefile.package.settings.empty Makefile.package.settings; fi
	@cp Makefile.package Makefile.package.settings Obj_$@
	@cd Obj_$@; \
	$(MAKE) $(MFLAGS) "OBJ = $(OBJ)" "INC = $(INC)" "SHFLAGS =" \
	  "EXE = ../$(EXE)" ../$(EXE)

# Remove machine-specific object files

clean:
	@echo 'make clean-all           delete all object files'
	@echo 'make clean-machine       delete object files for one machine'

clean-all:
	rm -rf Obj_*

clean-%:
	rm -rf Obj_$(@:clean-%=%)

purge: Purge.list
	@echo 'Purging obsolete and auto-generated source files'
	@for f in `grep -v '#' Purge.list` ;		\
	    do test -f $$f && rm $$f && echo $$f || : ;		\
	done

# Create a tarball of src dir and packages

tar:
	@cd STUBS; $(MAKE) clean
	@cd ..; tar cvzf src/$(ROOT)_src.tar.gz \
	  src/Make* src/Package.sh src/MAKE src/*.cpp src/*.h src/STUBS \
	  $(patsubst %,src/%,$(PACKAGEUC)) $(patsubst %,src/%,$(PACKUSERUC)) \
          --exclude=*/.svn
	@cd STUBS; $(MAKE)
	@echo "Created $(ROOT)_src.tar.gz"

# Make MPI STUBS library

stubs:
	@cd STUBS; $(MAKE) clean; $(MAKE)

# Create Makefile.lib, Makefile.shlib, and Makefile.list

makelib:
	@$(SHELL) Make.sh style
	@$(SHELL) Make.sh Makefile.lib

makeshlib:
	@$(SHELL) Make.sh style
	@$(SHELL) Make.sh Makefile.shlib

makelist:
	@$(SHELL) Make.sh style
	@$(SHELL) Make.sh Makefile.list

# install LAMMPS shared lib and Python wrapper for Python usage

install-python:
	@python ../python/install.py

# Package management

package:
	@echo 'Standard packages:' $(PACKAGE)
	@echo ''
	@echo 'User-contributed packages:' $(PACKUSER)
	@echo ''
	@echo 'make package             list available packages'
	@echo 'make package-status      status of all packages'
	@echo 'make yes-package         install a single package in src dir'
	@echo 'make no-package          remove a single package from src dir'
	@echo 'make yes-all             install all packages in src dir'
	@echo 'make no-all              remove all packages from src dir'
	@echo 'make yes-standard        install all standard packages'
	@echo 'make no-standard         remove all standard packages'
	@echo 'make yes-user            install all user packages'
	@echo 'make no-user             remove all user packages'
	@echo 'make no-lib              remove all packages with external libs'
	@echo ''
	@echo 'make package-update      replace src files with package files'
	@echo 'make package-overwrite   replace package files with src files'
	@echo 'make package-diff        diff src files against package file'

# backward compatibility
yes-user-openmp no-user-openmp:
	@echo 'The user-openmp package has been superseded by the user-omp package'
	exit 1

yes-all:
	@for p in $(PACKALL); do $(MAKE) yes-$$p; done

no-all:
	@for p in $(PACKALL); do $(MAKE) no-$$p; done

yes-standard:
	@for p in $(PACKAGE); do $(MAKE) yes-$$p; done

no-standard:
	@for p in $(PACKAGE); do $(MAKE) no-$$p; done

yes-user:
	@for p in $(PACKUSER); do $(MAKE) yes-$$p; done

no-user:
	@for p in $(PACKUSER); do $(MAKE) no-$$p; done

no-lib:
	@for p in $(PACKLIB); do $(MAKE) no-$$p; done

yes-%:
	@if [ ! -e Makefile.package ]; \
	  then cp Makefile.package.empty Makefile.package; fi
	@if [ ! -e Makefile.package.settings ]; \
	  then cp Makefile.package.settings.empty Makefile.package.settings; fi
	@if [ ! -e $(YESDIR) ]; then \
	  echo "Package $(@:yes-%=%) does not exist"; \
	elif [ -e $(YESDIR)/Install.sh ]; then \
	  echo "Installing package $(@:yes-%=%)"; \
	  cd $(YESDIR); $(SHELL) Install.sh 1; cd ..; \
		$(SHELL) Depend.sh $(YESDIR) 1; \
	else \
	  echo "Installing package $(@:yes-%=%)"; \
	  cd $(YESDIR); $(SHELL) ../Install.sh 1; cd ..; \
		$(SHELL) Depend.sh $(YESDIR) 1; \
	fi;

no-%:
	@if [ ! -e $(NODIR) ]; then \
	  echo "Package $(@:no-%=%) does not exist"; \
	elif [ -e $(NODIR)/Install.sh ]; then \
	  echo "Uninstalling package $(@:no-%=%)"; \
	  cd $(NODIR); $(SHELL) Install.sh 0; cd ..; \
		$(SHELL) Depend.sh $(NODIR) 0; \
	else \
	  echo "Uninstalling package $(@:no-%=%)"; \
	  cd $(NODIR); $(SHELL) ../Install.sh 0; cd ..; \
		$(SHELL) Depend.sh $(NODIR) 0; \
        fi;

# status = list src files that differ from package files
# update = replace src files with newer package files
# overwrite = overwrite package files with newer src files
# diff = show differences between src and package files

package-status:
	@for p in $(PACKAGEUC); do $(SHELL) Package.sh $$p status; done
	@echo ''
	@for p in $(PACKUSERUC); do $(SHELL) Package.sh $$p status; done

package-update:
	@for p in $(PACKAGEUC); do $(SHELL) Package.sh $$p update; done
	@echo ''
	@for p in $(PACKUSERUC); do $(SHELL) Package.sh $$p update; done

package-overwrite:
	@for p in $(PACKAGEUC); do $(SHELL) Package.sh $$p overwrite; done
	@echo ''
	@for p in $(PACKUSERUC); do $(SHELL) Package.sh $$p overwrite; done

package-diff:
	@for p in $(PACKAGEUC); do $(SHELL) Package.sh $$p diff; done
	@echo ''
	@for p in $(PACKUSERUC); do $(SHELL) Package.sh $$p diff; done<|MERGE_RESOLUTION|>--- conflicted
+++ resolved
@@ -18,13 +18,8 @@
 	  rigid shock srd voronoi xtc
 
 PACKUSER = user-atc user-awpmd user-cg-cmm user-colvars \
-<<<<<<< HEAD
-	   user-cuda user-eff user-misc user-omp user-molfile user-phonon \
-	   user-qmmm user-reaxc user-sph
-=======
 	   user-cuda user-eff user-lb user-misc user-omp user-molfile \
-	   user-phonon user-reaxc user-sph
->>>>>>> 6552d599
+	   user-phonon user-qmmm user-reaxc user-sph
 
 PACKLIB = gpu kim meam poems reax voronoi \
 	  user-atc user-awpmd user-colvars user-qmmm user-cuda user-molfile
