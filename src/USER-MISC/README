The files in this package are a potpourri of (mostly) unrelated
features contributed to LAMMPS by users.  Each feature is a single
pair of files (*.cpp and *.h).

More information about each feature can be found by reading its doc
page in the LAMMPS doc directory.  The doc page which lists all LAMMPS
input script commands is as follows:

doc/Section_commands.html, subsection 3.5

User-contributed features are listed at the bottom of the fix,
compute, pair, etc sections.

The list of features and author of each is given below.

You should contact the author directly if you have specific questions
about the feature or its coding.

------------------------------------------------------------

angle_style cosine/shift, Carsten Svaneborg, science at zqex.dk, 8 Aug 11
angle_style cosine/shift/exp, Carsten Svaneborg, science at zqex.dk, 8 Aug 11
angle_style fourier, Loukas Peristeras, loukas.peristeras at scienomics.com, 27 Oct 12
angle_style fourier/simple, Loukas Peristeras, loukas.peristeras at scienomics.com, 27 Oct 12
angle_style dipole, Mario Orsi, orsimario at gmail.com, 10 Jan 12
angle_style quartic, Loukas Peristeras, loukas.peristeras at scienomics.com, 27 Oct 12
bond_style harmonic/shift, Carsten Svaneborg, science at zqex.dk, 8 Aug 11
bond_style harmonic/shift/cut, Carsten Svaneborg, science at zqex.dk, 8 Aug 11
compute ackland/atom, Gerolf Ziegenhain, gerolf at ziegenhain.com, 4 Oct 2007
compute basal/atom, Christopher Barrett, cdb333 at cavs.msstate.edu, 3 Mar 2013
compute temp/rotate, Laurent Joly (U Lyon), ljoly.ulyon at gmail.com, 8 Aug 11
dihedral_style cosine/shift/exp, Carsten Svaneborg, science at zqex.dk, 8 Aug 11
dihedral_style fourier, Loukas Peristeras, loukas.peristeras at scienomics.com, 27 Oct 12
dihedral_style nharmonic, Loukas Peristeras, loukas.peristeras at scienomics.com, 27 Oct 12
dihedral_style quadratic, Loukas Peristeras, loukas.peristeras at scienomics.com, 27 Oct 12
dihedral_style table, Andrew Jewett, jewett.aij@gmail.com, 10 Jan 12
fix addtorque, Laurent Joly (U Lyon), ljoly.ulyon at gmail.com, 8 Aug 11
<<<<<<< HEAD
fix gle, Michele Ceriotti (EPFL Lausanne), michele.ceriotti at gmail.com,
=======
fix ave/spatial/sphere, Niall Jackson (Imperial College), niall.jackson at gmail.com, 18 Nov 14
>>>>>>> c291b2b3
fix imd, Axel Kohlmeyer, akohlmey at gmail.com, 9 Nov 2009
fix ipi, Michele Ceriotti (EPFL Lausanne), michele.ceriotti at gmail.com,
fix smd, Axel Kohlmeyer, akohlmey at gmail.com, 19 May 2008
fix ti/rs, Rodrigo Freitas (Unicamp/Brazil), rodrigohb at gmail.com, 7 Nov 2013
fix ti/spring, Rodrigo Freitas (Unicamp/Brazil), rodrigohb at gmail.com, 7 Nov 2013
improper_style cossq, Georgios Vogiatzis, gvog at chemeng.ntua.gr, 25 May 12
improper_style fourier, Loukas Peristeras, loukas.peristeras at scienomics.com, 27 Oct 12
improper_style ring, Georgios Vogiatzis, gvog at chemeng.ntua.gr, 25 May 12
pair_style coul/diel, Axel Kohlmeyer, akohlmey at gmail.com, 1 Dec 11
pair_style dipole/sf, Mario Orsi, orsimario at gmail.com, 8 Aug 11
pair_style edip, Luca Ferraro, luca.ferraro at caspur.it, 15 Sep 11
pair_style eam/cd, Alexander Stukowski, stukowski at mm.tu-darmstadt.de, 7 Nov 09
pair_style gauss/cut, Axel Kohlmeyer, akohlmey at gmail.com, 1 Dec 11
pair_style list, Axel Kohlmeyer (Temple U), akohlmey at gmail.com, 1 Jun 13
pair_style lj/sf, Laurent Joly (U Lyon), ljoly.ulyon at gmail.com, 8 Aug 11
pair_style meam/spline, Alexander Stukowski (LLNL), alex at stukowski.com, 1 Feb 12
pair_style meam/sw/spline, Robert Rudd (LLNL), robert.rudd at llnl.gov, 1 Oct 12
pair_style tersoff/table, Luca Ferraro, luca.ferraro@caspur.it, 1 Dec 11<|MERGE_RESOLUTION|>--- conflicted
+++ resolved
@@ -35,11 +35,8 @@
 dihedral_style quadratic, Loukas Peristeras, loukas.peristeras at scienomics.com, 27 Oct 12
 dihedral_style table, Andrew Jewett, jewett.aij@gmail.com, 10 Jan 12
 fix addtorque, Laurent Joly (U Lyon), ljoly.ulyon at gmail.com, 8 Aug 11
-<<<<<<< HEAD
+fix ave/spatial/sphere, Niall Jackson (Imperial College), niall.jackson at gmail.com, 18 Nov 14
 fix gle, Michele Ceriotti (EPFL Lausanne), michele.ceriotti at gmail.com,
-=======
-fix ave/spatial/sphere, Niall Jackson (Imperial College), niall.jackson at gmail.com, 18 Nov 14
->>>>>>> c291b2b3
 fix imd, Axel Kohlmeyer, akohlmey at gmail.com, 9 Nov 2009
 fix ipi, Michele Ceriotti (EPFL Lausanne), michele.ceriotti at gmail.com,
 fix smd, Axel Kohlmeyer, akohlmey at gmail.com, 19 May 2008
