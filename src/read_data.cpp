/* ----------------------------------------------------------------------
   LAMMPS - Large-scale Atomic/Molecular Massively Parallel Simulator
   http://lammps.sandia.gov, Sandia National Laboratories
   Steve Plimpton, sjplimp@sandia.gov

   Copyright (2003) Sandia Corporation.  Under the terms of Contract
   DE-AC04-94AL85000 with Sandia Corporation, the U.S. Government retains
   certain rights in this software.  This software is distributed under 
   the GNU General Public License.

   See the README file in the top-level LAMMPS directory.
------------------------------------------------------------------------- */

#include "lmptype.h"
#include "mpi.h"
#include "math.h"
#include "string.h"
#include "stdlib.h"
#include "ctype.h"
#include "read_data.h"
#include "atom.h"
#include "atom_vec.h"
#include "atom_vec_ellipsoid.h"
#include "atom_vec_line.h"
#include "atom_vec_tri.h"
#include "comm.h"
#include "update.h"
#include "force.h"
#include "pair.h"
#include "domain.h"
#include "bond.h"
#include "angle.h"
#include "dihedral.h"
#include "improper.h"
#include "error.h"
#include "memory.h"
#include "special.h"

using namespace LAMMPS_NS;

#define MAXLINE 256
#define LB_FACTOR 1.1
#define CHUNK 1024
#define DELTA 4            // must be 2 or larger

                           // customize for new sections
#define NSECTIONS 23       // change when add to header::section_keywords

/* ---------------------------------------------------------------------- */

ReadData::ReadData(LAMMPS *lmp) : Pointers(lmp)
{
  MPI_Comm_rank(world,&me);
  line = new char[MAXLINE];
  keyword = new char[MAXLINE];
  buffer = new char[CHUNK*MAXLINE];
  narg = maxarg = 0;
  arg = NULL;

  // customize for new sections
  // pointers to atom styles that store extra info

  nellipsoids = 0;
  avec_ellipsoid = (AtomVecEllipsoid *) atom->style_match("ellipsoid");
  nlines = 0;
  avec_line = (AtomVecLine *) atom->style_match("line");
  ntris = 0;
  avec_tri = (AtomVecTri *) atom->style_match("tri");
}

/* ---------------------------------------------------------------------- */

ReadData::~ReadData()
{
  delete [] line;
  delete [] keyword;
  delete [] buffer;
  memory->sfree(arg);
}

/* ---------------------------------------------------------------------- */

void ReadData::command(int narg, char **arg)
{
  if (narg != 1) error->all(FLERR,"Illegal read_data command");

  if (domain->box_exist) 
    error->all(FLERR,"Cannot read_data after simulation box is defined");
  if (domain->dimension == 2 && domain->zperiodic == 0)
    error->all(FLERR,"Cannot run 2d simulation with nonperiodic Z dimension");

  // scan data file to determine max topology needed per atom 
  // allocate initial topology arrays

  if (atom->molecular) {
    if (me == 0) {
      if (screen) fprintf(screen,"Scanning data file ...\n");
      open(arg[0]);
      header(0);
      scan(atom->bond_per_atom,atom->angle_per_atom,
	   atom->dihedral_per_atom,atom->improper_per_atom);
      if (compressed) pclose(fp);
      else fclose(fp);
      atom->bond_per_atom += atom->extra_bond_per_atom;
    }

    MPI_Bcast(&atom->bond_per_atom,1,MPI_INT,0,world);
    MPI_Bcast(&atom->angle_per_atom,1,MPI_INT,0,world);
    MPI_Bcast(&atom->dihedral_per_atom,1,MPI_INT,0,world);
    MPI_Bcast(&atom->improper_per_atom,1,MPI_INT,0,world);

  } else
    atom->bond_per_atom = atom->angle_per_atom =
      atom->dihedral_per_atom = atom->improper_per_atom = 0;

  // read header info

  if (me == 0) {
    if (screen) fprintf(screen,"Reading data file ...\n");
    open(arg[0]);
  }
  header(1);
  domain->box_exist = 1;

  // problem setup using info from header

  update->ntimestep = 0;

  int n;
  if (comm->nprocs == 1) n = static_cast<int> (atom->natoms);
  else n = static_cast<int> (LB_FACTOR * atom->natoms / comm->nprocs);

  atom->allocate_type_arrays();
  atom->avec->grow(n);
  n = atom->nmax;

  domain->print_box("  ");
  domain->set_initial_box();
  domain->set_global_box();
  comm->set_proc_grid();
  domain->set_local_box();

  // customize for new sections
  // read rest of file in free format

  int atomflag = 0;

  while (strlen(keyword)) {
    if (strcmp(keyword,"Atoms") == 0) {
      atoms();
      atomflag = 1;
    } else if (strcmp(keyword,"Velocities") == 0) {
      if (atomflag == 0) error->one(FLERR,"Must read Atoms before Velocities");
      velocities();

    } else if (strcmp(keyword,"Ellipsoids") == 0) {
      if (!avec_ellipsoid) 
	error->one(FLERR,"Invalid data file section: Ellipsoids");
      if (atomflag == 0) error->all(FLERR,"Must read Atoms before Ellipsoids");
      bonus(nellipsoids,(AtomVec *) avec_ellipsoid,"ellipsoids");
    } else if (strcmp(keyword,"Lines") == 0) {
      if (!avec_line) 
	error->one(FLERR,"Invalid data file section: Lines");
      if (atomflag == 0) error->all(FLERR,"Must read Atoms before Lines");
      bonus(nlines,(AtomVec *) avec_line,"lines");
    } else if (strcmp(keyword,"Triangles") == 0) {
      if (!avec_tri) 
	error->one(FLERR,"Invalid data file section: Triangles");
      if (atomflag == 0) error->all(FLERR,"Must read Atoms before Triangles");
      bonus(ntris,(AtomVec *) avec_tri,"triangles");

    } else if (strcmp(keyword,"Bonds") == 0) {
      if (atom->avec->bonds_allow == 0) 
	error->one(FLERR,"Invalid data file section: Bonds");
      if (atomflag == 0) error->one(FLERR,"Must read Atoms before Bonds");
      bonds();
    } else if (strcmp(keyword,"Angles") == 0) {
      if (atom->avec->angles_allow == 0)
	error->one(FLERR,"Invalid data file section: Angles");
      if (atomflag == 0) error->all(FLERR,"Must read Atoms before Angles");
      angles();
    } else if (strcmp(keyword,"Dihedrals") == 0) {
      if (atom->avec->dihedrals_allow == 0)
	error->all(FLERR,"Invalid data file section: Dihedrals");
      if (atomflag == 0) error->one(FLERR,"Must read Atoms before Dihedrals");
      dihedrals();
    } else if (strcmp(keyword,"Impropers") == 0) {
      if (atom->avec->impropers_allow == 0) 
	error->one(FLERR,"Invalid data file section: Impropers");
      if (atomflag == 0) error->one(FLERR,"Must read Atoms before Impropers");
      impropers();

    } else if (strcmp(keyword,"Masses") == 0) {
      mass();
    } else if (strcmp(keyword,"Pair Coeffs") == 0) {
      if (force->pair == NULL) 
	error->one(FLERR,"Must define pair_style before Pair Coeffs");
      paircoeffs();
    } else if (strcmp(keyword,"Bond Coeffs") == 0) {
      if (atom->avec->bonds_allow == 0) 
	error->one(FLERR,"Invalid data file section: Bond Coeffs");
      if (force->bond == NULL) 
	error->one(FLERR,"Must define bond_style before Bond Coeffs");
      bondcoeffs();
    } else if (strcmp(keyword,"Angle Coeffs") == 0) {
      if (atom->avec->angles_allow == 0) 
	error->one(FLERR,"Invalid data file section: Angle Coeffs");
      if (force->angle == NULL) 
	error->one(FLERR,"Must define angle_style before Angle Coeffs");
      anglecoeffs(0);
    } else if (strcmp(keyword,"Dihedral Coeffs") == 0) {
      if (atom->avec->dihedrals_allow == 0) 
	error->one(FLERR,"Invalid data file section: Dihedral Coeffs");
      if (force->dihedral == NULL) 
	error->one(FLERR,"Must define dihedral_style before Dihedral Coeffs");
      dihedralcoeffs(0);
    } else if (strcmp(keyword,"Improper Coeffs") == 0) {
      if (atom->avec->impropers_allow == 0) 
	error->one(FLERR,"Invalid data file section: Improper Coeffs");
      if (force->improper == NULL) 
	error->one(FLERR,"Must define improper_style before Improper Coeffs");
      impropercoeffs(0);

    } else if (strcmp(keyword,"BondBond Coeffs") == 0) {
      if (atom->avec->angles_allow == 0) 
	error->one(FLERR,"Invalid data file section: BondBond Coeffs");
      if (force->angle == NULL) 
	error->one(FLERR,"Must define angle_style before BondBond Coeffs");
      anglecoeffs(1);
    } else if (strcmp(keyword,"BondAngle Coeffs") == 0) {
      if (atom->avec->angles_allow == 0) 
	error->one(FLERR,"Invalid data file section: BondAngle Coeffs");
      if (force->angle == NULL) 
	error->one(FLERR,"Must define angle_style before BondAngle Coeffs");
      anglecoeffs(2);

    } else if (strcmp(keyword,"MiddleBondTorsion Coeffs") == 0) {
      if (atom->avec->dihedrals_allow == 0) 
	error->one(FLERR,"Invalid data file section: MiddleBondTorsion Coeffs");
      if (force->dihedral == NULL) 
	error->one(FLERR,
		   "Must define dihedral_style before "
		   "MiddleBondTorsion Coeffs");
      dihedralcoeffs(1);
    } else if (strcmp(keyword,"EndBondTorsion Coeffs") == 0) {
      if (atom->avec->dihedrals_allow == 0) 
	error->one(FLERR,"Invalid data file section: EndBondTorsion Coeffs");
      if (force->dihedral == NULL) 
	error->one(FLERR,
		   "Must define dihedral_style before EndBondTorsion Coeffs");
      dihedralcoeffs(2);
    } else if (strcmp(keyword,"AngleTorsion Coeffs") == 0) {
      if (atom->avec->dihedrals_allow == 0) 
	error->one(FLERR,"Invalid data file section: AngleTorsion Coeffs");
      if (force->dihedral == NULL) 
	error->one(FLERR,
		   "Must define dihedral_style before AngleTorsion Coeffs");
      dihedralcoeffs(3);
    } else if (strcmp(keyword,"AngleAngleTorsion Coeffs") == 0) {
      if (atom->avec->dihedrals_allow == 0) 
	error->one(FLERR,"Invalid data file section: AngleAngleTorsion Coeffs");
      if (force->dihedral == NULL) 
	error->one(FLERR,
		   "Must define dihedral_style before "
		   "AngleAngleTorsion Coeffs");
      dihedralcoeffs(4);
    } else if (strcmp(keyword,"BondBond13 Coeffs") == 0) {
      if (atom->avec->dihedrals_allow == 0) 
	error->one(FLERR,"Invalid data file section: BondBond13 Coeffs");
      if (force->dihedral == NULL) 
	error->one(FLERR,"Must define dihedral_style before BondBond13 Coeffs");
      dihedralcoeffs(5);

    } else if (strcmp(keyword,"AngleAngle Coeffs") == 0) {
      if (atom->avec->impropers_allow == 0) 
	error->one(FLERR,"Invalid data file section: AngleAngle Coeffs");
      if (force->improper == NULL) 
	error->one(FLERR,"Must define improper_style before AngleAngle Coeffs");
      impropercoeffs(1);

    } else {
      char str[128];
      sprintf(str,"Unknown identifier in data file: %s",keyword);
      error->one(FLERR,str);
    }

    parse_keyword(0,1);
  }

  // close file

  if (me == 0) {
    if (compressed) pclose(fp);
    else fclose(fp);
  }
  
  // error if natoms > 0 yet no atoms were read

  if (atom->natoms > 0 && atomflag == 0) 
    error->one(FLERR,"No atoms in data file");

  // create bond topology now that system is defined

  if (atom->molecular) {
    Special special(lmp);
    special.build();
  }
}

/* ----------------------------------------------------------------------
   read free-format header of data file
   if flag = 0, only called by proc 0
   if flag = 1, called by all procs so bcast lines as read them
   1st line and blank lines are skipped
   non-blank lines are checked for header keywords and leading value is read
   header ends with EOF or non-blank line containing no header keyword
     if EOF, line is set to blank line
     else line has first keyword line for rest of file
------------------------------------------------------------------------- */

void ReadData::header(int flag)
{
  int n;
  char *ptr;

  // customize for new sections

  const char *section_keywords[NSECTIONS] = 
    {"Atoms","Velocities","Ellipsoids","Lines","Triangles",
     "Bonds","Angles","Dihedrals","Impropers",
     "Masses","Pair Coeffs","Bond Coeffs","Angle Coeffs",
     "Dihedral Coeffs","Improper Coeffs",
     "BondBond Coeffs","BondAngle Coeffs","MiddleBondTorsion Coeffs",
     "EndBondTorsion Coeffs","AngleTorsion Coeffs",
     "AngleAngleTorsion Coeffs","BondBond13 Coeffs","AngleAngle Coeffs"};

  // skip 1st line of file

  if (me == 0) {
    char *eof = fgets(line,MAXLINE,fp);
    if (eof == NULL) error->one(FLERR,"Unexpected end of data file");
  }

  // customize for new header lines

  while (1) {

    // read a line and bcast length if flag is set

    if (me == 0) {
      if (fgets(line,MAXLINE,fp) == NULL) n = 0;
      else n = strlen(line) + 1;
    }
    if (flag) MPI_Bcast(&n,1,MPI_INT,0,world);

    // if n = 0 then end-of-file so return with blank line

    if (n == 0) {
      line[0] = '\0';
      return;
    }

    // bcast line if flag is set

    if (flag) MPI_Bcast(line,n,MPI_CHAR,0,world);

    // trim anything from '#' onward
    // if line is blank, continue

    if (ptr = strchr(line,'#')) *ptr = '\0';
    if (strspn(line," \t\n\r") == strlen(line)) continue;

    // search line for header keyword and set corresponding variable

    if (strstr(line,"atoms")) sscanf(line,BIGINT_FORMAT,&atom->natoms);

<<<<<<< HEAD
    // need to check for these first, since otherwise
    // triangles will be matched as "angles".

    else if (strstr(line,"ellipsoids")) {
      if (!avec_ellipsoid)
	error->one(FLERR,"No ellipsoids allowed with this atom style");
      sscanf(line,BIGINT_FORMAT,&nellipsoids);
    } else if (strstr(line,"lines")) {
      if (!avec_line)
	error->one(FLERR,"No lines allowed with this atom style");
      sscanf(line,BIGINT_FORMAT,&nlines);
    } else if (strstr(line,"triangles")) {
      if (!avec_tri)
=======
    // check for these first
    // otherwise "triangles" will be matched as "angles"

    else if (strstr(line,"ellipsoids")) {
      if (!avec_ellipsoid && me == 0)
	error->one(FLERR,"No ellipsoids allowed with this atom style");
      sscanf(line,BIGINT_FORMAT,&nellipsoids);
    } else if (strstr(line,"lines")) {
      if (!avec_line && me == 0)
	error->one(FLERR,"No lines allowed with this atom style");
      sscanf(line,BIGINT_FORMAT,&nlines);
    } else if (strstr(line,"triangles")) {
      if (!avec_tri && me == 0)
>>>>>>> 173c6e39
	error->one(FLERR,"No triangles allowed with this atom style");
      sscanf(line,BIGINT_FORMAT,&ntris);
    }

    else if (strstr(line,"bonds")) sscanf(line,BIGINT_FORMAT,&atom->nbonds);
    else if (strstr(line,"angles")) sscanf(line,BIGINT_FORMAT,&atom->nangles);
    else if (strstr(line,"dihedrals")) sscanf(line,BIGINT_FORMAT,
					      &atom->ndihedrals);
    else if (strstr(line,"impropers")) sscanf(line,BIGINT_FORMAT,
					      &atom->nimpropers);

    else if (strstr(line,"atom types")) sscanf(line,"%d",&atom->ntypes);
    else if (strstr(line,"bond types")) sscanf(line,"%d",&atom->nbondtypes);
    else if (strstr(line,"angle types")) sscanf(line,"%d",&atom->nangletypes);
    else if (strstr(line,"dihedral types")) 
      sscanf(line,"%d",&atom->ndihedraltypes);
    else if (strstr(line,"improper types")) 
      sscanf(line,"%d",&atom->nimpropertypes);

    else if (strstr(line,"extra bond per atom"))
      sscanf(line,"%d",&atom->extra_bond_per_atom);

    else if (strstr(line,"xlo xhi")) 
      sscanf(line,"%lg %lg",&domain->boxlo[0],&domain->boxhi[0]);
    else if (strstr(line,"ylo yhi")) 
      sscanf(line,"%lg %lg",&domain->boxlo[1],&domain->boxhi[1]);
    else if (strstr(line,"zlo zhi")) 
      sscanf(line,"%lg %lg",&domain->boxlo[2],&domain->boxhi[2]);
    else if (strstr(line,"xy xz yz")) {
      domain->triclinic = 1;
      sscanf(line,"%lg %lg %lg",&domain->xy,&domain->xz,&domain->yz);
    } else break;
  }

  // error check on total system size

  if (atom->natoms < 0 || atom->natoms > MAXBIGINT ||
      atom->nbonds < 0 || atom->nbonds > MAXBIGINT ||
      atom->nangles < 0 || atom->nangles > MAXBIGINT ||
      atom->ndihedrals < 0 || atom->ndihedrals > MAXBIGINT ||
      atom->nimpropers < 0 || atom->nimpropers > MAXBIGINT) {
<<<<<<< HEAD
    if (flag == 0) error->one(FLERR,"System in data file is too big");
    else error->one(FLERR,"System in data file is too big");
=======
    if (me == 0) error->one(FLERR,"System in data file is too big");
>>>>>>> 173c6e39
  }

  // check that exiting string is a valid section keyword

  parse_keyword(1,flag);
  for (n = 0; n < NSECTIONS; n++)
    if (strcmp(keyword,section_keywords[n]) == 0) break;
  if (n == NSECTIONS && me == 0) {
    char str[128];
    sprintf(str,"Unknown identifier in data file: %s",keyword);
    error->one(FLERR,str);
  }

  // error check on consistency of header values

  if ((atom->nbonds || atom->nbondtypes) && 
      atom->avec->bonds_allow == 0 && me == 0)
    error->one(FLERR,"No bonds allowed with this atom style");
  if ((atom->nangles || atom->nangletypes) && 
      atom->avec->angles_allow == 0 && me == 0)
    error->one(FLERR,"No angles allowed with this atom style");
  if ((atom->ndihedrals || atom->ndihedraltypes) && 
      atom->avec->dihedrals_allow == 0 && me == 0)
    error->one(FLERR,"No dihedrals allowed with this atom style");
  if ((atom->nimpropers || atom->nimpropertypes) && 
      atom->avec->impropers_allow == 0 && me == 0)
    error->one(FLERR,"No impropers allowed with this atom style");

  if (atom->nbonds > 0 && atom->nbondtypes <= 0 && me == 0)
    error->one(FLERR,"Bonds defined but no bond types");
  if (atom->nangles > 0 && atom->nangletypes <= 0 && me == 0)
    error->one(FLERR,"Angles defined but no angle types");
  if (atom->ndihedrals > 0 && atom->ndihedraltypes <= 0 && me == 0)
    error->one(FLERR,"Dihedrals defined but no dihedral types");
  if (atom->nimpropers > 0 && atom->nimpropertypes <= 0 && me == 0)
    error->one(FLERR,"Impropers defined but no improper types");
}

/* ----------------------------------------------------------------------
   read all atoms
------------------------------------------------------------------------- */

void ReadData::atoms()
{
  int i,m,nchunk;
  
  bigint nread = 0;
  bigint natoms = atom->natoms;

  while (nread < natoms) {
    if (natoms-nread > CHUNK) nchunk = CHUNK;
    else nchunk = natoms-nread;
    if (me == 0) {
      char *eof;
      m = 0;
      for (i = 0; i < nchunk; i++) {
	eof = fgets(&buffer[m],MAXLINE,fp);
	if (eof == NULL) error->one(FLERR,"Unexpected end of data file");
	m += strlen(&buffer[m]);
      }
      m++;
    }
    MPI_Bcast(&m,1,MPI_INT,0,world);
    MPI_Bcast(buffer,m,MPI_CHAR,0,world);

    atom->data_atoms(nchunk,buffer);
    nread += nchunk;
  }

  // check that all atoms were assigned correctly

  bigint tmp = atom->nlocal;
  MPI_Allreduce(&tmp,&natoms,1,MPI_LMP_BIGINT,MPI_SUM,world);

  if (me == 0) {
    if (screen) fprintf(screen,"  " BIGINT_FORMAT " atoms\n",natoms);
    if (logfile) fprintf(logfile,"  " BIGINT_FORMAT " atoms\n",natoms);
  }

  if (natoms != atom->natoms) 
    error->all(FLERR,"Did not assign all atoms correctly");
  
  // if any atom ID < 0, error
  // if all atom IDs = 0, tag_enable = 0
  // if any atom ID > 0, error if any atom ID == 0
  // not checking if atom IDs > natoms or are unique
  
  int nlocal = atom->nlocal;
  int *tag = atom->tag;

  int flag = 0;
  for (int i = 0; i < nlocal; i++)
    if (tag[i] < 0) flag = 1;
  int flag_all;
  MPI_Allreduce(&flag,&flag_all,1,MPI_INT,MPI_SUM,world);
  if (flag_all)
    error->all(FLERR,"Invalid atom ID in Atoms section of data file");

  flag = 0;
  for (int i = 0; i < nlocal; i++)
    if (tag[i] > 0) flag = 1;
  MPI_Allreduce(&flag,&flag_all,1,MPI_INT,MPI_MAX,world);
  if (flag_all == 0) atom->tag_enable = 0;

  if (atom->tag_enable) {
    flag = 0;
    for (int i = 0; i < nlocal; i++)
      if (tag[i] == 0) flag = 1;
    MPI_Allreduce(&flag,&flag_all,1,MPI_INT,MPI_SUM,world);
    if (flag_all)
      error->all(FLERR,"Invalid atom ID in Atoms section of data file");
  }

  // create global mapping

  if (atom->map_style) {
    atom->map_init();
    atom->map_set();
  }
}

/* ----------------------------------------------------------------------
   read all velocities
   to find atoms, must build atom map if not a molecular system 
------------------------------------------------------------------------- */

void ReadData::velocities()
{
  int i,m,nchunk;

  int mapflag = 0;
  if (atom->map_style == 0) {
    mapflag = 1;
    atom->map_style = 1;
    atom->map_init();
    atom->map_set();
  }

  bigint nread = 0;
  bigint natoms = atom->natoms;

  while (nread < natoms) {
    if (natoms-nread > CHUNK) nchunk = CHUNK;
    else nchunk = natoms-nread;
    if (me == 0) {
      char *eof;
      m = 0;
      for (i = 0; i < nchunk; i++) {
	eof = fgets(&buffer[m],MAXLINE,fp);
	if (eof == NULL) error->one(FLERR,"Unexpected end of data file");
	m += strlen(&buffer[m]);
      }
      m++;
    }
    MPI_Bcast(&m,1,MPI_INT,0,world);
    MPI_Bcast(buffer,m,MPI_CHAR,0,world);

    atom->data_vels(nchunk,buffer);
    nread += nchunk;
  }

  if (mapflag) {
    atom->map_delete();
    atom->map_style = 0;
  }

  if (me == 0) {
    if (screen) fprintf(screen,"  " BIGINT_FORMAT " velocities\n",natoms);
    if (logfile) fprintf(logfile,"  " BIGINT_FORMAT " velocities\n",natoms);
  }
}

/* ----------------------------------------------------------------------
   read all bonus data
   to find atoms, must build atom map if not a molecular system 
------------------------------------------------------------------------- */

void ReadData::bonus(bigint nbonus, AtomVec *ptr, const char *type)
{
  int i,m,nchunk;

  int mapflag = 0;
  if (atom->map_style == 0) {
    mapflag = 1;
    atom->map_style = 1;
    atom->map_init();
    atom->map_set();
  }

  bigint nread = 0;
  bigint natoms = nbonus;

  while (nread < natoms) {
    if (natoms-nread > CHUNK) nchunk = CHUNK;
    else nchunk = natoms-nread;
    if (me == 0) {
      char *eof;
      m = 0;
      for (i = 0; i < nchunk; i++) {
	eof = fgets(&buffer[m],MAXLINE,fp);
	if (eof == NULL) error->one(FLERR,"Unexpected end of data file");
	m += strlen(&buffer[m]);
      }
      m++;
    }
    MPI_Bcast(&m,1,MPI_INT,0,world);
    MPI_Bcast(buffer,m,MPI_CHAR,0,world);

    atom->data_bonus(nchunk,buffer,ptr);
    nread += nchunk;
  }

  if (mapflag) {
    atom->map_delete();
    atom->map_style = 0;
  }

  if (me == 0) {
    if (screen) fprintf(screen,"  " BIGINT_FORMAT " %s\n",natoms,type);
    if (logfile) fprintf(logfile,"  " BIGINT_FORMAT " %s\n",natoms,type);
  }
}

/* ---------------------------------------------------------------------- */

void ReadData::bonds()
{
  int i,m,nchunk;

  bigint nread = 0;
  bigint nbonds = atom->nbonds;

  while (nread < nbonds) {
    nchunk = MIN(nbonds-nread,CHUNK);
    if (me == 0) {
      char *eof;
      m = 0;
      for (i = 0; i < nchunk; i++) {
	eof = fgets(&buffer[m],MAXLINE,fp);
	if (eof == NULL) error->one(FLERR,"Unexpected end of data file");
	m += strlen(&buffer[m]);
      }
      m++;
    }
    MPI_Bcast(&m,1,MPI_INT,0,world);
    MPI_Bcast(buffer,m,MPI_CHAR,0,world);

    atom->data_bonds(nchunk,buffer);
    nread += nchunk;
  }

  // check that bonds were assigned correctly

  int nlocal = atom->nlocal;
  bigint sum;
  bigint n = 0;
  for (i = 0; i < nlocal; i++) n += atom->num_bond[i];
  MPI_Allreduce(&n,&sum,1,MPI_LMP_BIGINT,MPI_SUM,world);
  int factor = 1;
  if (!force->newton_bond) factor = 2;

  if (me == 0) {
    if (screen) fprintf(screen,"  " BIGINT_FORMAT " bonds\n",sum/factor);
    if (logfile) fprintf(logfile,"  " BIGINT_FORMAT " bonds\n",sum/factor);
  }
  if (sum != factor*atom->nbonds) 
    error->all(FLERR,"Bonds assigned incorrectly");
}

/* ---------------------------------------------------------------------- */

void ReadData::angles()
{
  int i,m,nchunk;

  bigint nread = 0;
  bigint nangles = atom->nangles;

  while (nread < nangles) {
    nchunk = MIN(nangles-nread,CHUNK);
    if (me == 0) {
      char *eof;
      m = 0;
      for (i = 0; i < nchunk; i++) {
	eof = fgets(&buffer[m],MAXLINE,fp);
	if (eof == NULL) error->one(FLERR,"Unexpected end of data file");
	m += strlen(&buffer[m]);
      }
      m++;
    }
    MPI_Bcast(&m,1,MPI_INT,0,world);
    MPI_Bcast(buffer,m,MPI_CHAR,0,world);

    atom->data_angles(nchunk,buffer);
    nread += nchunk;
  }

  // check that ang

  int nlocal = atom->nlocal;
  bigint sum;
  bigint n = 0;
  for (i = 0; i < nlocal; i++) n += atom->num_angle[i];
  MPI_Allreduce(&n,&sum,1,MPI_LMP_BIGINT,MPI_SUM,world);
  int factor = 1;
  if (!force->newton_bond) factor = 3;

  if (me == 0) {
    if (screen) fprintf(screen,"  " BIGINT_FORMAT " angles\n",sum/factor);
    if (logfile) fprintf(logfile,"  " BIGINT_FORMAT " angles\n",sum/factor);
  }
  if (sum != factor*atom->nangles) 
    error->all(FLERR,"Angles assigned incorrectly");
}

/* ---------------------------------------------------------------------- */

void ReadData::dihedrals()
{
  int i,m,nchunk;

  bigint nread = 0;
  bigint ndihedrals = atom->ndihedrals;

  while (nread < ndihedrals) {
    nchunk = MIN(ndihedrals-nread,CHUNK);
    if (me == 0) {
      char *eof;
      m = 0;
      for (i = 0; i < nchunk; i++) {
	eof = fgets(&buffer[m],MAXLINE,fp);
	if (eof == NULL) error->one(FLERR,"Unexpected end of data file");
	m += strlen(&buffer[m]);
      }
      m++;
    }
    MPI_Bcast(&m,1,MPI_INT,0,world);
    MPI_Bcast(buffer,m,MPI_CHAR,0,world);

    atom->data_dihedrals(nchunk,buffer);
    nread += nchunk;
  }

  // check that dihedrals were assigned correctly

  int nlocal = atom->nlocal;
  bigint sum;
  bigint n = 0;
  for (i = 0; i < nlocal; i++) n += atom->num_dihedral[i];
  MPI_Allreduce(&n,&sum,1,MPI_LMP_BIGINT,MPI_SUM,world);
  int factor = 1;
  if (!force->newton_bond) factor = 4;

  if (me == 0) {
    if (screen) fprintf(screen,"  " BIGINT_FORMAT " dihedrals\n",sum/factor);
    if (logfile) fprintf(logfile,"  " BIGINT_FORMAT " dihedrals\n",sum/factor);
  }
  if (sum != factor*atom->ndihedrals) 
    error->all(FLERR,"Dihedrals assigned incorrectly");
}

/* ---------------------------------------------------------------------- */

void ReadData::impropers()
{
  int i,m,nchunk;

  bigint nread = 0;
  bigint nimpropers = atom->nimpropers;

  while (nread < nimpropers) {
    nchunk = MIN(nimpropers-nread,CHUNK);
    if (me == 0) {
      char *eof;
      m = 0;
      for (i = 0; i < nchunk; i++) {
	eof = fgets(&buffer[m],MAXLINE,fp);
	if (eof == NULL) error->one(FLERR,"Unexpected end of data file");
	m += strlen(&buffer[m]);
      }
      m++;
    }
    MPI_Bcast(&m,1,MPI_INT,0,world);
    MPI_Bcast(buffer,m,MPI_CHAR,0,world);

    atom->data_impropers(nchunk,buffer);
    nread += nchunk;
  }

  // check that impropers were assigned correctly

  int nlocal = atom->nlocal;
  bigint sum;
  bigint n = 0;
  for (i = 0; i < nlocal; i++) n += atom->num_improper[i];
  MPI_Allreduce(&n,&sum,1,MPI_LMP_BIGINT,MPI_SUM,world);
  int factor = 1;
  if (!force->newton_bond) factor = 4;

  if (me == 0) {
    if (screen) fprintf(screen,"  " BIGINT_FORMAT " impropers\n",sum/factor);
    if (logfile) fprintf(logfile,"  " BIGINT_FORMAT " impropers\n",sum/factor);
  }
  if (sum != factor*atom->nimpropers) 
    error->all(FLERR,"Impropers assigned incorrectly");
}

/* ---------------------------------------------------------------------- */

void ReadData::mass()
{
  int i,m;
  char *buf = new char[atom->ntypes*MAXLINE];
  char *original = buf;

  if (me == 0) {
    char *eof;
    m = 0;
    for (i = 0; i < atom->ntypes; i++) {
      eof = fgets(&buf[m],MAXLINE,fp);
      if (eof == NULL) error->one(FLERR,"Unexpected end of data file");
      m += strlen(&buf[m]);
      buf[m-1] = '\0';
    }
  }

  MPI_Bcast(&m,1,MPI_INT,0,world);
  MPI_Bcast(buf,m,MPI_CHAR,0,world);

  for (i = 0; i < atom->ntypes; i++) {
    atom->set_mass(buf);
    buf += strlen(buf) + 1;
  }
  delete [] original;
}

/* ---------------------------------------------------------------------- */

void ReadData::paircoeffs()
{
  int i,m;
  char *buf = new char[atom->ntypes*MAXLINE];
  char *original = buf;

  if (me == 0) {
    char *eof;
    m = 0;
    for (i = 0; i < atom->ntypes; i++) {
      eof = fgets(&buf[m],MAXLINE,fp);
      if (eof == NULL) error->one(FLERR,"Unexpected end of data file");
      m += strlen(&buf[m]);
      buf[m-1] = '\0';
    }
  }

  MPI_Bcast(&m,1,MPI_INT,0,world);
  MPI_Bcast(buf,m,MPI_CHAR,0,world);

  for (i = 0; i < atom->ntypes; i++) {
    m = strlen(buf) + 1;
    parse_coeffs(buf,NULL,1);
    force->pair->coeff(narg,arg);
    buf += m;
  }
  delete [] original;
}

/* ---------------------------------------------------------------------- */

void ReadData::bondcoeffs()
{
  int i,m;
  char *buf = new char[atom->nbondtypes*MAXLINE];
  char *original = buf;

  if (me == 0) {
    char *eof;
    m = 0;
    for (i = 0; i < atom->nbondtypes; i++) {
      eof = fgets(&buf[m],MAXLINE,fp);
      if (eof == NULL) error->one(FLERR,"Unexpected end of data file");
      m += strlen(&buf[m]);
      buf[m-1] = '\0';
    }
  }

  MPI_Bcast(&m,1,MPI_INT,0,world);
  MPI_Bcast(buf,m,MPI_CHAR,0,world);

  for (i = 0; i < atom->nbondtypes; i++) {
    m = strlen(buf) + 1;
    parse_coeffs(buf,NULL,0);
    force->bond->coeff(narg,arg);
    buf += m;
  }
  delete [] original;
}

/* ---------------------------------------------------------------------- */

void ReadData::anglecoeffs(int which)
{
  int i,m;
  char *buf = new char[atom->nangletypes*MAXLINE];
  char *original = buf;

  if (me == 0) {
    char *eof;
    m = 0;
    for (i = 0; i < atom->nangletypes; i++) {
      eof = fgets(&buf[m],MAXLINE,fp);
      if (eof == NULL) error->one(FLERR,"Unexpected end of data file");
      m += strlen(&buf[m]);
      buf[m-1] = '\0';
    }
  }

  MPI_Bcast(&m,1,MPI_INT,0,world);
  MPI_Bcast(buf,m,MPI_CHAR,0,world);

  for (i = 0; i < atom->nangletypes; i++) {
    m = strlen(buf) + 1;
    if (which == 0) parse_coeffs(buf,NULL,0);
    else if (which == 1) parse_coeffs(buf,"bb",0);
    else if (which == 2) parse_coeffs(buf,"ba",0);
    force->angle->coeff(narg,arg);
    buf += m;
  }
  delete [] original;
}

/* ---------------------------------------------------------------------- */

void ReadData::dihedralcoeffs(int which)
{
  int i,m;
  char *buf = new char[atom->ndihedraltypes*MAXLINE];
  char *original = buf;

  if (me == 0) {
    char *eof;
    m = 0;
    for (i = 0; i < atom->ndihedraltypes; i++) {
      eof = fgets(&buf[m],MAXLINE,fp);
      if (eof == NULL) error->one(FLERR,"Unexpected end of data file");
      m += strlen(&buf[m]);
      buf[m-1] = '\0';
    }
  }

  MPI_Bcast(&m,1,MPI_INT,0,world);
  MPI_Bcast(buf,m,MPI_CHAR,0,world);

  for (i = 0; i < atom->ndihedraltypes; i++) {
    m = strlen(buf) + 1;
    if (which == 0) parse_coeffs(buf,NULL,0);
    else if (which == 1) parse_coeffs(buf,"mbt",0);
    else if (which == 2) parse_coeffs(buf,"ebt",0);
    else if (which == 3) parse_coeffs(buf,"at",0);
    else if (which == 4) parse_coeffs(buf,"aat",0);
    else if (which == 5) parse_coeffs(buf,"bb13",0);
    force->dihedral->coeff(narg,arg);
    buf += m;
  }
  delete [] original;
}

/* ---------------------------------------------------------------------- */

void ReadData::impropercoeffs(int which)
{
  int i,m;
  char *buf = new char[atom->nimpropertypes*MAXLINE];
  char *original = buf;

  if (me == 0) {
    char *eof;
    m = 0;
    for (i = 0; i < atom->nimpropertypes; i++) {
      eof = fgets(&buf[m],MAXLINE,fp);
      if (eof == NULL) error->one(FLERR,"Unexpected end of data file");
      m += strlen(&buf[m]);
      buf[m-1] = '\0';
    }
  }

  MPI_Bcast(&m,1,MPI_INT,0,world);
  MPI_Bcast(buf,m,MPI_CHAR,0,world);

  for (i = 0; i < atom->nimpropertypes; i++) {
    m = strlen(buf) + 1;
    if (which == 0) parse_coeffs(buf,NULL,0);
    else if (which == 1) parse_coeffs(buf,"aa",0);
    force->improper->coeff(narg,arg);
    buf += m;
  }
  delete [] original;
}

/* ----------------------------------------------------------------------
   proc 0 scans the data file for topology maximums 
------------------------------------------------------------------------- */

void ReadData::scan(int &bond_per_atom, int &angle_per_atom,
		    int &dihedral_per_atom, int &improper_per_atom)
{
  int i,tmp1,tmp2,atom1,atom2,atom3,atom4;
  char *eof;

  if (atom->natoms > MAXSMALLINT)
    error->one(FLERR,"Molecular data file has too many atoms");

  // customize for new sections

  int natoms = static_cast<int> (atom->natoms);
  bond_per_atom = angle_per_atom = dihedral_per_atom = improper_per_atom = 0;
  int ellipsoid_flag = 0;
  int line_flag = 0;
  int tri_flag = 0;

  // customize for new sections
  // allocate topology counting vector
  // initially, array length = 1 to natoms
  // will grow via reallocate() if atom IDs > natoms

  int cmax = natoms + 1;
  int *count;
  memory->create(count,cmax,"read_data:count");

  while (strlen(keyword)) {

    if (strcmp(keyword,"Masses") == 0) skip_lines(atom->ntypes);
    else if (strcmp(keyword,"Atoms") == 0) skip_lines(natoms);
    else if (strcmp(keyword,"Velocities") == 0) skip_lines(natoms);

    else if (strcmp(keyword,"Ellipsoids") == 0) {
      if (!avec_ellipsoid) 
	error->one(FLERR,"Invalid data file section: Ellipsoids");
      ellipsoid_flag = 1;
      skip_lines(nellipsoids);
    } else if (strcmp(keyword,"Lines") == 0) {
      if (!avec_line) error->one(FLERR,"Invalid data file section: Lines");
      line_flag = 1;
      skip_lines(nlines);
    } else if (strcmp(keyword,"Triangles") == 0) {
      if (!avec_tri) error->one(FLERR,"Invalid data file section: Triangles");
      tri_flag = 1;
      skip_lines(ntris);

    } else if (strcmp(keyword,"Pair Coeffs") == 0) {
      if (force->pair == NULL) 
	error->one(FLERR,"Must define pair_style before Pair Coeffs");
      skip_lines(atom->ntypes);
    } else if (strcmp(keyword,"Bond Coeffs") == 0) {
      if (atom->avec->bonds_allow == 0) 
	error->one(FLERR,"Invalid data file section: Bond Coeffs");
      if (force->bond == NULL) 
	error->one(FLERR,"Must define bond_style before Bond Coeffs");
      skip_lines(atom->nbondtypes);
    } else if (strcmp(keyword,"Angle Coeffs") == 0) {
      if (atom->avec->angles_allow == 0) 
	error->one(FLERR,"Invalid data file section: Angle Coeffs");
      if (force->angle == NULL) 
	error->one(FLERR,"Must define angle_style before Angle Coeffs");
      skip_lines(atom->nangletypes);
    } else if (strcmp(keyword,"Dihedral Coeffs") == 0) {
      skip_lines(atom->ndihedraltypes);
      if (atom->avec->dihedrals_allow == 0) 
	error->one(FLERR,"Invalid data file section: Dihedral Coeffs");
      if (force->dihedral == NULL) 
	error->one(FLERR,"Must define dihedral_style before Dihedral Coeffs");
    }  else if (strcmp(keyword,"Improper Coeffs") == 0) {
      if (atom->avec->impropers_allow == 0) 
	error->one(FLERR,"Invalid data file section: Improper Coeffs");
      if (force->improper == NULL) 
	error->one(FLERR,"Must define improper_style before Improper Coeffs");
      skip_lines(atom->nimpropertypes);

    } else if (strcmp(keyword,"BondBond Coeffs") == 0) {
      if (atom->avec->angles_allow == 0) 
	error->one(FLERR,"Invalid data file section: BondBond Coeffs");
      if (force->angle == NULL) 
	error->one(FLERR,"Must define angle_style before BondBond Coeffs");
      skip_lines(atom->nangletypes);
    } else if (strcmp(keyword,"BondAngle Coeffs") == 0) {
      if (atom->avec->angles_allow == 0) 
	error->one(FLERR,"Invalid data file section: BondAngle Coeffs");
      if (force->angle == NULL) 
	error->one(FLERR,"Must define angle_style before BondAngle Coeffs");
      skip_lines(atom->nangletypes);
    } else if (strcmp(keyword,"MiddleBondTorsion Coeffs") == 0) {
      if (atom->avec->dihedrals_allow == 0) 
	error->one(FLERR,"Invalid data file section: MiddleBondTorsion Coeffs");
      if (force->dihedral == NULL) 
	error->one(FLERR,
		   "Must define dihedral_style before "
		   "MiddleBondTorsion Coeffs");
      skip_lines(atom->ndihedraltypes);
    } else if (strcmp(keyword,"EndBondTorsion Coeffs") == 0) {
      if (atom->avec->dihedrals_allow == 0) 
	error->one(FLERR,"Invalid data file section: EndBondTorsion Coeffs");
      if (force->dihedral == NULL) 
	error->one(FLERR,
		   "Must define dihedral_style before EndBondTorsion Coeffs");
      skip_lines(atom->ndihedraltypes);
    } else if (strcmp(keyword,"AngleTorsion Coeffs") == 0) {
      if (atom->avec->dihedrals_allow == 0) 
	error->one(FLERR,"Invalid data file section: AngleTorsion Coeffs");
      if (force->dihedral == NULL) 
	error->one(FLERR,
		   "Must define dihedral_style before AngleTorsion Coeffs");
      skip_lines(atom->ndihedraltypes);
    } else if (strcmp(keyword,"AngleAngleTorsion Coeffs") == 0) {
      if (atom->avec->dihedrals_allow == 0) 
	error->one(FLERR,"Invalid data file section: AngleAngleTorsion Coeffs");
      if (force->dihedral == NULL) 
	error->one(FLERR,
		   "Must define dihedral_style before "
		   "AngleAngleTorsion Coeffs");
      skip_lines(atom->ndihedraltypes);
    } else if (strcmp(keyword,"BondBond13 Coeffs") == 0) {
      if (atom->avec->dihedrals_allow == 0) 
	error->one(FLERR,"Invalid data file section: BondBond13 Coeffs");
      if (force->dihedral == NULL) 
	error->one(FLERR,"Must define dihedral_style before BondBond13 Coeffs");
      skip_lines(atom->ndihedraltypes);
    } else if (strcmp(keyword,"AngleAngle Coeffs") == 0) {
      if (atom->avec->impropers_allow == 0) 
	error->one(FLERR,"Invalid data file section: AngleAngle Coeffs");
      if (force->improper == NULL) 
	error->one(FLERR,"Must define improper_style before AngleAngle Coeffs");
      skip_lines(atom->nimpropertypes);

    } else if (strcmp(keyword,"Bonds") == 0) {
      for (i = 1; i < cmax; i++) count[i] = 0;
      if (force->newton_bond)
	for (i = 0; i < atom->nbonds; i++) {
	  eof = fgets(line,MAXLINE,fp);
	  if (eof == NULL) error->one(FLERR,"Unexpected end of data file");
	  sscanf(line,"%d %d %d %d",&tmp1,&tmp2,&atom1,&atom2);
	  if (atom1 >= cmax) cmax = reallocate(&count,cmax,atom1);
	  count[atom1]++;
	}
      else
	for (i = 0; i < atom->nbonds; i++) {
	  eof = fgets(line,MAXLINE,fp);
	  if (eof == NULL) error->one(FLERR,"Unexpected end of data file");
	  sscanf(line,"%d %d %d %d",&tmp1,&tmp2,&atom1,&atom2);
	  int amax = MAX(atom1,atom2);
	  if (amax >= cmax) cmax = reallocate(&count,cmax,amax);
	  count[atom1]++;
	  count[atom2]++;
	}
      for (i = 1; i < cmax; i++) bond_per_atom = MAX(bond_per_atom,count[i]);
      if (screen) fprintf(screen,"  %d = max bonds/atom\n",bond_per_atom);
      if (logfile) fprintf(logfile,"  %d = max bonds/atom\n",bond_per_atom);

    } else if (strcmp(keyword,"Angles") == 0) {
      for (i = 1; i < cmax; i++) count[i] = 0;
      if (force->newton_bond)
	for (i = 0; i < atom->nangles; i++) {
	  eof = fgets(line,MAXLINE,fp);
	  if (eof == NULL) error->one(FLERR,"Unexpected end of data file");
	  sscanf(line,"%d %d %d %d %d",&tmp1,&tmp2,&atom1,&atom2,&atom3);
	  if (atom2 >= cmax) cmax = reallocate(&count,cmax,atom2);
	  count[atom2]++;
	}
      else
	for (i = 0; i < atom->nangles; i++) {
	  eof = fgets(line,MAXLINE,fp);
	  if (eof == NULL) error->one(FLERR,"Unexpected end of data file");
	  sscanf(line,"%d %d %d %d %d",&tmp1,&tmp2,&atom1,&atom2,&atom3);
	  int amax = MAX(atom1,atom2);
	  amax = MAX(amax,atom3);
	  if (amax >= cmax) cmax = reallocate(&count,cmax,amax);
	  count[atom1]++;
	  count[atom2]++;
	  count[atom3]++;
	}
      for (i = 1; i < cmax; i++) angle_per_atom = MAX(angle_per_atom,count[i]);
      if (screen) fprintf(screen,"  %d = max angles/atom\n",angle_per_atom);
      if (logfile) fprintf(logfile,"  %d = max angles/atom\n",angle_per_atom);

    } else if (strcmp(keyword,"Dihedrals") == 0) {
      for (i = 1; i < cmax; i++) count[i] = 0;
      if (force->newton_bond)
	for (i = 0; i < atom->ndihedrals; i++) {
	  eof = fgets(line,MAXLINE,fp);
	  if (eof == NULL) error->one(FLERR,"Unexpected end of data file");
	  sscanf(line,"%d %d %d %d %d %d",
		 &tmp1,&tmp2,&atom1,&atom2,&atom3,&atom4);
	  if (atom2 >= cmax) cmax = reallocate(&count,cmax,atom2);
	  count[atom2]++;
	}
      else
	for (i = 0; i < atom->ndihedrals; i++) {
	  eof = fgets(line,MAXLINE,fp);
	  if (eof == NULL) error->one(FLERR,"Unexpected end of data file");
	  sscanf(line,"%d %d %d %d %d %d",
		 &tmp1,&tmp2,&atom1,&atom2,&atom3,&atom4);
	  int amax = MAX(atom1,atom2);
	  amax = MAX(amax,atom3);
	  amax = MAX(amax,atom4);
	  if (amax >= cmax) cmax = reallocate(&count,cmax,amax);
	  count[atom1]++;
	  count[atom2]++;
	  count[atom3]++;
	  count[atom4]++;
	}
      for (i = 1; i < cmax; i++) 
	dihedral_per_atom = MAX(dihedral_per_atom,count[i]);
      if (screen) 
	fprintf(screen,"  %d = max dihedrals/atom\n",dihedral_per_atom);
      if (logfile) 
	fprintf(logfile,"  %d = max dihedrals/atom\n",dihedral_per_atom);

    } else if (strcmp(keyword,"Impropers") == 0) {
      for (i = 1; i < cmax; i++) count[i] = 0;
      if (force->newton_bond)
	for (i = 0; i < atom->nimpropers; i++) {
	  eof = fgets(line,MAXLINE,fp);
	  if (eof == NULL) error->one(FLERR,"Unexpected end of data file");
	  sscanf(line,"%d %d %d %d %d %d",
		 &tmp1,&tmp2,&atom1,&atom2,&atom3,&atom4);
	  if (atom2 >= cmax) cmax = reallocate(&count,cmax,atom2);
	  count[atom2]++;
	}
      else
	for (i = 0; i < atom->nimpropers; i++) {
	  eof = fgets(line,MAXLINE,fp);
	  if (eof == NULL) error->one(FLERR,"Unexpected end of data file");
	  sscanf(line,"%d %d %d %d %d %d",
		 &tmp1,&tmp2,&atom1,&atom2,&atom3,&atom4);
	  int amax = MAX(atom1,atom2);
	  amax = MAX(amax,atom3);
	  amax = MAX(amax,atom4);
	  if (amax >= cmax) cmax = reallocate(&count,cmax,amax);
	  count[atom1]++;
	  count[atom2]++;
	  count[atom3]++;
	  count[atom4]++;
	}
      for (i = 1; i < cmax; i++)
	improper_per_atom = MAX(improper_per_atom,count[i]);
      if (screen) 
	fprintf(screen,"  %d = max impropers/atom\n",improper_per_atom);
      if (logfile) 
	fprintf(logfile,"  %d = max impropers/atom\n",improper_per_atom);

    } else {
      char str[128];
      sprintf(str,"Unknown identifier in data file: %s",keyword);
      error->one(FLERR,str);
    }

    parse_keyword(0,0);
  }

  // free topology counting vector

  memory->destroy(count);

  // error check that topology was specified in file

  if ((atom->nbonds && !bond_per_atom) ||
      (atom->nangles && !angle_per_atom) ||
      (atom->ndihedrals && !dihedral_per_atom) ||
      (atom->nimpropers && !improper_per_atom)) 
    error->one(FLERR,"Needed topology not in data file");

  // customize for new sections
  // error check that Bonus sections were speficied in file

  if (nellipsoids && !ellipsoid_flag)
    error->one(FLERR,"Needed bonus data not in data file");
  if (nlines && !line_flag)
    error->one(FLERR,"Needed bonus data not in data file");
  if (ntris && !tri_flag)
    error->one(FLERR,"Needed bonus data not in data file");
}

/* ----------------------------------------------------------------------
   reallocate the count vector from cmax to amax+1 and return new length
   zero new locations
------------------------------------------------------------------------- */

int ReadData::reallocate(int **pcount, int cmax, int amax)
{
  int *count = *pcount;
  memory->grow(count,amax+1,"read_data:count");
  for (int i = cmax; i <= amax; i++) count[i] = 0;
  *pcount = count;
  return amax+1;
}

/* ----------------------------------------------------------------------
   proc 0 opens data file
   test if gzipped
------------------------------------------------------------------------- */

void ReadData::open(char *file)
{
  compressed = 0;
  char *suffix = file + strlen(file) - 3;
  if (suffix > file && strcmp(suffix,".gz") == 0) compressed = 1;
  if (!compressed) fp = fopen(file,"r");
  else {
#ifdef LAMMPS_GZIP
    char gunzip[128];
    sprintf(gunzip,"gunzip -c %s",file);
    fp = popen(gunzip,"r");
#else
    error->one(FLERR,"Cannot open gzipped file");
#endif
  }

  if (fp == NULL) {
    char str[128];
    sprintf(str,"Cannot open file %s",file);
    error->one(FLERR,str);
  }
}

/* ----------------------------------------------------------------------
   grab next keyword
   read lines until one is non-blank
   keyword is all text on line w/out leading & trailing white space
   read one additional line (assumed blank)
   if any read hits EOF, set keyword to empty
   if first = 1, line variable holds non-blank line that ended header
   if flag = 0, only proc 0 is calling so no bcast
   else flag = 1, bcast keyword line to all procs
------------------------------------------------------------------------- */

void ReadData::parse_keyword(int first, int flag)
{
  int eof = 0;

  // proc 0 reads upto non-blank line plus 1 following line
  // eof is set to 1 if any read hits end-of-file

  if (me == 0) {
    if (!first) {
      if (fgets(line,MAXLINE,fp) == NULL) eof = 1;
    }
    while (eof == 0 && strspn(line," \t\n\r") == strlen(line)) {
      if (fgets(line,MAXLINE,fp) == NULL) eof = 1;
    }
    if (fgets(buffer,MAXLINE,fp) == NULL) eof = 1;
  }

  // if eof, set keyword empty and return

  if (flag) MPI_Bcast(&eof,1,MPI_INT,0,world);
  if (eof) {
    keyword[0] = '\0';
    return;
  }

  // bcast keyword line to all procs

  if (flag) {
    int n;
    if (me == 0) n = strlen(line) + 1;
    MPI_Bcast(&n,1,MPI_INT,0,world);
    MPI_Bcast(line,n,MPI_CHAR,0,world);
  }

  // copy non-whitespace portion of line into keyword

  int start = strspn(line," \t\n\r");
  int stop = strlen(line) - 1;
  while (line[stop] == ' ' || line[stop] == '\t' 
	 || line[stop] == '\n' || line[stop] == '\r') stop--;
  line[stop+1] = '\0';
  strcpy(keyword,&line[start]);
}

/* ----------------------------------------------------------------------
   proc 0 reads N lines from file
------------------------------------------------------------------------- */

void ReadData::skip_lines(int n)
{
  char *eof;
  for (int i = 0; i < n; i++) eof = fgets(line,MAXLINE,fp);
  if (eof == NULL) error->one(FLERR,"Unexpected end of data file");
}

/* ----------------------------------------------------------------------
   parse a line of coeffs into words, storing them in narg,arg
   trim anything from '#' onward
   word strings remain in line, are not copied
   if addstr != NULL, add addstr as extra arg for class2 angle/dihedral/improper
     if 2nd word starts with letter, then is hybrid style, add addstr after it
     else add addstr before 2nd word
   if dupflag, duplicate 1st word, so pair_coeff "2" becomes "2 2"
------------------------------------------------------------------------- */

void ReadData::parse_coeffs(char *line, const char *addstr, int dupflag)
{
  char *ptr;
  if (ptr = strchr(line,'#')) *ptr = '\0';

  narg = 0;
  char *word = strtok(line," \t\n\r\f");
  while (word) {
    if (narg == maxarg) {
      maxarg += DELTA;
      arg = (char **) 
	memory->srealloc(arg,maxarg*sizeof(char *),"read_data:arg");
    }
    if (addstr && narg == 1 && !islower(word[0])) arg[narg++] = (char *) addstr;
    arg[narg++] = word;
    if (addstr && narg == 2 && islower(word[0])) arg[narg++] = (char *) addstr;
    if (dupflag && narg == 1) arg[narg++] = word;
    word = strtok(NULL," \t\n\r\f");
  }
}<|MERGE_RESOLUTION|>--- conflicted
+++ resolved
@@ -374,21 +374,6 @@
 
     if (strstr(line,"atoms")) sscanf(line,BIGINT_FORMAT,&atom->natoms);
 
-<<<<<<< HEAD
-    // need to check for these first, since otherwise
-    // triangles will be matched as "angles".
-
-    else if (strstr(line,"ellipsoids")) {
-      if (!avec_ellipsoid)
-	error->one(FLERR,"No ellipsoids allowed with this atom style");
-      sscanf(line,BIGINT_FORMAT,&nellipsoids);
-    } else if (strstr(line,"lines")) {
-      if (!avec_line)
-	error->one(FLERR,"No lines allowed with this atom style");
-      sscanf(line,BIGINT_FORMAT,&nlines);
-    } else if (strstr(line,"triangles")) {
-      if (!avec_tri)
-=======
     // check for these first
     // otherwise "triangles" will be matched as "angles"
 
@@ -402,7 +387,6 @@
       sscanf(line,BIGINT_FORMAT,&nlines);
     } else if (strstr(line,"triangles")) {
       if (!avec_tri && me == 0)
->>>>>>> 173c6e39
 	error->one(FLERR,"No triangles allowed with this atom style");
       sscanf(line,BIGINT_FORMAT,&ntris);
     }
@@ -444,12 +428,7 @@
       atom->nangles < 0 || atom->nangles > MAXBIGINT ||
       atom->ndihedrals < 0 || atom->ndihedrals > MAXBIGINT ||
       atom->nimpropers < 0 || atom->nimpropers > MAXBIGINT) {
-<<<<<<< HEAD
-    if (flag == 0) error->one(FLERR,"System in data file is too big");
-    else error->one(FLERR,"System in data file is too big");
-=======
     if (me == 0) error->one(FLERR,"System in data file is too big");
->>>>>>> 173c6e39
   }
 
   // check that exiting string is a valid section keyword
