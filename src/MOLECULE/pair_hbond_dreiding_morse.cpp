--- conflicted
+++ resolved
@@ -48,22 +48,14 @@
 {
   int i,j,k,m,ii,jj,kk,inum,jnum,knum,itype,jtype,ktype;
   double delx,dely,delz,rsq,rsq1,rsq2,r1,r2;
-<<<<<<< HEAD
-  double factor_hb,force_angle,force_kernel,evdwl,evdwl_total;
-=======
   double factor_hb,force_angle,force_kernel,evdwl,ehbond;
->>>>>>> fa80bceb
   double c,s,a,b,ac,a11,a12,a22,vx1,vx2,vy1,vy2,vz1,vz2;
   double fi[3],fj[3],delr1[3],delr2[3];
   double r,dr,dexp,eng_morse,switch1,switch2;
   int *ilist,*jlist,*klist,*numneigh,**firstneigh;
   Param *pm;
 
-<<<<<<< HEAD
-  evdwl_total = evdwl = 0.0;
-=======
   evdwl = ehbond = 0.0;
->>>>>>> fa80bceb
   if (eflag || vflag) ev_setup(eflag,vflag);
   else evflag = vflag_fdotr = 0;
   
@@ -201,13 +193,10 @@
 	    f[k][2] -= vz1 + vz2;
 
 	    // KIJ instead of IJK b/c delr1/delr2 are both with respect to k
-            if (evflag) {
-              ev_tally3(k,i,j,evdwl,0.0,fi,fj,delr1,delr2);
-              if (eflag_global) {
-                hbcount++;
-                evdwl_total += evdwl;
-              }
-            }
+
+	    if (evflag) ev_tally3(k,i,j,evdwl,0.0,fi,fj,delr1,delr2);
+
+	    hbcount++;
 	  }
         }
       }
@@ -216,11 +205,7 @@
 
   if (eflag_global) {
     pvector[0] = hbcount;
-<<<<<<< HEAD
-    pvector[1] = evdwl_total;
-=======
     pvector[1] = ehbond;
->>>>>>> fa80bceb
   }
 }
 
