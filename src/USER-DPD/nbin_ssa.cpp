/* ----------------------------------------------------------------------
   LAMMPS - Large-scale Atomic/Molecular Massively Parallel Simulator
   http://lammps.sandia.gov, Sandia National Laboratories
   Steve Plimpton, sjplimp@sandia.gov

   Copyright (2003) Sandia Corporation.  Under the terms of Contract
   DE-AC04-94AL85000 with Sandia Corporation, the U.S. Government retains
   certain rights in this software.  This software is distributed under
   the GNU General Public License.

   See the README file in the top-level LAMMPS directory.
------------------------------------------------------------------------- */

/* ----------------------------------------------------------------------
   Contributing authors:
   James Larentzos (ARL) and Timothy I. Mattox (Engility Corporation)
------------------------------------------------------------------------- */

#include "nbin_ssa.h"
#include "atom.h"
#include "update.h"
#include "group.h"
#include "domain.h"
#include "memory.h"
#include "error.h"

using namespace LAMMPS_NS;

/* ---------------------------------------------------------------------- */

NBinSSA::NBinSSA(LAMMPS *lmp) : NBinStandard(lmp)
{
  for (int i = 0; i < 8; i++) {
    gairhead_ssa[i] = -1;
  }
}

NBinSSA::~NBinSSA()
{
}

/* ----------------------------------------------------------------------
   bin owned and ghost atoms for the Shardlow Splitting Algorithm (SSA)
   local atoms are in distinct bins (binhead[]) from the ghosts
   ghost atoms are "binned" in gairhead_ssa[] instead
     ghosts which are not in an Active Interaction Region (AIR) are skipped
------------------------------------------------------------------------- */

void NBinSSA::bin_atoms()
{
  int i,ibin;
  int nlocal = atom->nlocal;
  int nall = nlocal + atom->nghost;
  if (includegroup) nlocal = atom->nfirst;
  double **x = atom->x;
  int *mask = atom->mask;
  int xbin,ybin,zbin;

  last_bin = update->ntimestep;

  bboxlo_[0] = bboxlo[0]; bboxlo_[1] = bboxlo[1]; bboxlo_[2] = bboxlo[2];
  bboxhi_[0] = bboxhi[0]; bboxhi_[1] = bboxhi[1]; bboxhi_[2] = bboxhi[2];

  for (i = 0; i < 8; i++) {
    gairhead_ssa[i] = -1;
  }

  for (i = 0; i < mbins; i++) {
    binhead[i] = -1;
  }

  // bin in reverse order so linked list will be in forward order

  if (includegroup) {
    int bitmask = group->bitmask[includegroup];
    int nowned = atom->nlocal; // NOTE: nlocal was set to atom->nfirst above
    for (i = nall-1; i >= nowned; i--) {
      ibin = coord2ssaAIR(x[i]);
      if (ibin < 1) continue; // skip ghost atoms not in AIR
      if (mask[i] & bitmask) {
<<<<<<< HEAD
        bins[i] = gairhead_ssa[ibin];
        gairhead_ssa[ibin] = i;
=======
        ibin = coord2bin(x[i]);
        atom2bin[i] = ibin;
        bins_ssa[i] = gbinhead_ssa[ibin];
        gbinhead_ssa[ibin] = i;
>>>>>>> 2225fce9
      }
    }
  } else {
    for (i = nall-1; i >= nlocal; i--) {
<<<<<<< HEAD
      ibin = coord2ssaAIR(x[i]);
      if (ibin < 1) continue; // skip ghost atoms not in AIR
      bins[i] = gairhead_ssa[ibin];
      gairhead_ssa[ibin] = i;
    }
  }
  for (i = nlocal-1; i >= 0; i--) {
    ibin = coord2bin(x[i][0], x[i][1], x[i][2], xbin, ybin, zbin);
    // Find the bounding box of the local atoms in the bins
    if (xbin < lbinxlo) lbinxlo = xbin;
    if (xbin >= lbinxhi) lbinxhi = xbin + 1;
    if (ybin < lbinylo) lbinylo = ybin;
    if (ybin >= lbinyhi) lbinyhi = ybin + 1;
    if (zbin < lbinzlo) lbinzlo = zbin;
    if (zbin >= lbinzhi) lbinzhi = zbin + 1;
    bins[i] = binhead[ibin];
    binhead[ibin] = i;
=======
      if (ssaAIR[i] < 2) continue; // skip ghost atoms not in AIR
      ibin = coord2bin(x[i]);
      atom2bin[i] = ibin;
      bins_ssa[i] = gbinhead_ssa[ibin];
      gbinhead_ssa[ibin] = i;
    }
  }
  for (i = nlocal-1; i >= 0; i--) {
    ibin = coord2bin(x[i]);
    atom2bin[i] = ibin;
    bins_ssa[i] = binhead_ssa[ibin];
    binhead_ssa[ibin] = i;
>>>>>>> 2225fce9
  }

}

/* ---------------------------------------------------------------------- */

void NBinSSA::bin_atoms_setup(int nall)
{
  NBinStandard::bin_atoms_setup(nall); // Setup the parent class's data too

  // Clear the local bin extent bounding box.
  lbinxlo = mbinx - 1; // Safe to = stencil->sx + 1
  lbinylo = mbiny - 1; // Safe to = stencil->sy + 1
  lbinzlo = mbinz - 1; // Safe to = stencil->sz + 1
  lbinxhi = 0; // Safe to = mbinx - stencil->sx - 1
  lbinyhi = 0; // Safe to = mbiny - stencil->sy - 1
  lbinzhi = 0; // Safe to = mbinz - stencil->sz - 1
}

/* ---------------------------------------------------------------------- */

bigint NBinSSA::memory_usage()
{
  bigint bytes = NBinStandard::memory_usage(); // Count the parent's usage too

  return bytes;
}

/* ----------------------------------------------------------------------
   convert atom coords into the ssa active interaction region number
------------------------------------------------------------------------- */
int NBinSSA::coord2ssaAIR(const double *x)
{
  int ix, iy, iz;

  ix = iy = iz = 0;
  if (x[2] < domain->sublo[2]) iz = -1;
  if (x[2] >= domain->subhi[2]) iz = 1;
  if (x[1] < domain->sublo[1]) iy = -1;
  if (x[1] >= domain->subhi[1]) iy = 1;
  if (x[0] < domain->sublo[0]) ix = -1;
  if (x[0] >= domain->subhi[0]) ix = 1;

  if(iz < 0){
    return -1;
  } else if(iz == 0){
    if( iy<0 ) return -1; // bottom left/middle/right
    if( (iy==0) && (ix<0)  ) return -1; // left atoms
    if( (iy==0) && (ix==0) ) return 0; // Locally owned atoms
    if( (iy==0) && (ix>0)  ) return 2; // Right atoms
    if( (iy>0)  && (ix==0) ) return 1; // Top-middle atoms
    if( (iy>0)  && (ix!=0) ) return 3; // Top-right and top-left atoms
  } else { // iz > 0
    if((ix==0) && (iy==0)) return 4; // Back atoms
    if((ix==0) && (iy!=0)) return 5; // Top-back and bottom-back atoms
    if((ix!=0) && (iy==0)) return 6; // Left-back and right-back atoms
    if((ix!=0) && (iy!=0)) return 7; // Back corner atoms
  }

  return -2;
}<|MERGE_RESOLUTION|>--- conflicted
+++ resolved
@@ -76,23 +76,17 @@
     int nowned = atom->nlocal; // NOTE: nlocal was set to atom->nfirst above
     for (i = nall-1; i >= nowned; i--) {
       ibin = coord2ssaAIR(x[i]);
+      atom2bin[i] = ibin;
       if (ibin < 1) continue; // skip ghost atoms not in AIR
       if (mask[i] & bitmask) {
-<<<<<<< HEAD
         bins[i] = gairhead_ssa[ibin];
         gairhead_ssa[ibin] = i;
-=======
-        ibin = coord2bin(x[i]);
-        atom2bin[i] = ibin;
-        bins_ssa[i] = gbinhead_ssa[ibin];
-        gbinhead_ssa[ibin] = i;
->>>>>>> 2225fce9
       }
     }
   } else {
     for (i = nall-1; i >= nlocal; i--) {
-<<<<<<< HEAD
       ibin = coord2ssaAIR(x[i]);
+      atom2bin[i] = ibin;
       if (ibin < 1) continue; // skip ghost atoms not in AIR
       bins[i] = gairhead_ssa[ibin];
       gairhead_ssa[ibin] = i;
@@ -100,6 +94,7 @@
   }
   for (i = nlocal-1; i >= 0; i--) {
     ibin = coord2bin(x[i][0], x[i][1], x[i][2], xbin, ybin, zbin);
+    atom2bin[i] = ibin;
     // Find the bounding box of the local atoms in the bins
     if (xbin < lbinxlo) lbinxlo = xbin;
     if (xbin >= lbinxhi) lbinxhi = xbin + 1;
@@ -109,20 +104,6 @@
     if (zbin >= lbinzhi) lbinzhi = zbin + 1;
     bins[i] = binhead[ibin];
     binhead[ibin] = i;
-=======
-      if (ssaAIR[i] < 2) continue; // skip ghost atoms not in AIR
-      ibin = coord2bin(x[i]);
-      atom2bin[i] = ibin;
-      bins_ssa[i] = gbinhead_ssa[ibin];
-      gbinhead_ssa[ibin] = i;
-    }
-  }
-  for (i = nlocal-1; i >= 0; i--) {
-    ibin = coord2bin(x[i]);
-    atom2bin[i] = ibin;
-    bins_ssa[i] = binhead_ssa[ibin];
-    binhead_ssa[ibin] = i;
->>>>>>> 2225fce9
   }
 
 }
