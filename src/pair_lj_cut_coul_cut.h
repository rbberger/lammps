--- conflicted
+++ resolved
@@ -1,79 +1,4 @@
-<<<<<<< HEAD
 /* -*- c++ -*- ----------------------------------------------------------
-   LAMMPS - Large-scale Atomic/Molecular Massively Parallel Simulator
-   http://lammps.sandia.gov, Sandia National Laboratories
-   Steve Plimpton, sjplimp@sandia.gov
-
-   Copyright (2003) Sandia Corporation.  Under the terms of Contract
-   DE-AC04-94AL85000 with Sandia Corporation, the U.S. Government retains
-   certain rights in this software.  This software is distributed under
-   the GNU General Public License.
-
-   See the README file in the top-level LAMMPS directory.
-------------------------------------------------------------------------- */
-
-#ifdef PAIR_CLASS
-
-PairStyle(lj/cut/coul/cut,PairLJCutCoulCut)
-
-#else
-
-#ifndef LMP_PAIR_LJ_CUT_COUL_CUT_H
-#define LMP_PAIR_LJ_CUT_COUL_CUT_H
-
-#include "pair.h"
-
-namespace LAMMPS_NS {
-
-class PairLJCutCoulCut : public Pair {
- public:
-  PairLJCutCoulCut(class LAMMPS *);
-  virtual ~PairLJCutCoulCut();
-  virtual void compute(int, int);
-  virtual void settings(int, char **);
-  void coeff(int, char **);
-  void init_style();
-  double init_one(int, int);
-  void write_restart(FILE *);
-  void read_restart(FILE *);
-  virtual void write_restart_settings(FILE *);
-  virtual void read_restart_settings(FILE *);
-  virtual double single(int, int, int, int, double, double, double, double &);
-
- protected:
-  double cut_lj_global,cut_coul_global;
-  double **cut_lj,**cut_ljsq;
-  double **cut_coul,**cut_coulsq;
-  double **epsilon,**sigma;
-  double **lj1,**lj2,**lj3,**lj4,**offset;
-
-  void allocate();
-};
-
-}
-
-#endif
-#endif
-
-/* ERROR/WARNING messages:
-
-E: Illegal ... command
-
-Self-explanatory.  Check the input script syntax and compare to the
-documentation for the command.  You can use -echo screen as a
-command-line option when running LAMMPS to see the offending line.
-
-E: Incorrect args for pair coefficients
-
-Self-explanatory.  Check the input script or data file.
-
-E: Pair style lj/cut/coul/cut requires atom attribute q
-
-The atom style defined does not have this attribute.
-
-*/
-=======
-/* ----------------------------------------------------------------------
    LAMMPS - Large-scale Atomic/Molecular Massively Parallel Simulator
    http://lammps.sandia.gov, Sandia National Laboratories
    Steve Plimpton, sjplimp@sandia.gov
@@ -146,5 +71,4 @@
 
 The atom style defined does not have this attribute.
 
-*/
->>>>>>> 5e52200a
+*/