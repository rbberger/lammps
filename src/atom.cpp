--- conflicted
+++ resolved
@@ -93,48 +93,6 @@
   ellipsoid = line = tri = body = NULL;
 
   // molecular systems
-
-<<<<<<< HEAD
-  rho = drho = e = de = cv = NULL;
-  vest = NULL;
-
-  // SPIN package
-
-  sp = fm = fm_long = NULL;
-
-  // USER-DPD
-
-  uCond = uMech = uChem = uCG = uCGnew = NULL;
-  duChem = NULL;
-  dpdTheta = NULL;
-
-  // USER-MESO
-
-  cc = cc_flux = NULL;
-  edpd_temp = edpd_flux = edpd_cv = NULL;
-
-  // USER-MESONT package
-
-  mesont_flag = 0;
-  length = NULL;
-  buckling = NULL;
-  bond_nt = NULL;
-
-  // USER-SMD
-
-  contact_radius = NULL;
-  smd_data_9 = NULL;
-  smd_stress = NULL;
-  eff_plastic_strain = NULL;
-  eff_plastic_strain_rate = NULL;
-  damage = NULL;
-
-  // molecular info
-=======
-  molecule = NULL;
-  molindex = molatom = NULL;
->>>>>>> 48fa824a
-
   bond_per_atom =  extra_bond_per_atom = 0;
   num_bond = NULL;
   bond_type = NULL;
@@ -185,6 +143,13 @@
 
   cc = cc_flux = NULL;
   edpd_temp = edpd_flux = edpd_cv = NULL;
+
+  // USER-MESONT package
+
+  mesont_flag = 0;
+  length = NULL;
+  buckling = NULL;
+  bond_nt = NULL;
 
   // USER-SMD package
 
@@ -2586,15 +2551,10 @@
   if (strcmp(name,"dpdTheta") == 0) return (void *) dpdTheta;
   if (strcmp(name,"edpd_temp") == 0) return (void *) edpd_temp;
 
-<<<<<<< HEAD
   // USER-MESONT package
   if (strcmp(name,"length") == 0) return (void *) length;
   if (strcmp(name,"buckling") == 0) return (void *) buckling;
   if (strcmp(name,"bond_nt") == 0) return (void *) bond_nt;
-=======
-  // end of customization section
-  // --------------------------------------------------------------------
->>>>>>> 48fa824a
 
   return NULL;
 }
