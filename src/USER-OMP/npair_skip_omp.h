/* -*- c++ -*- ----------------------------------------------------------
   LAMMPS - Large-scale Atomic/Molecular Massively Parallel Simulator
   https://lammps.sandia.gov/, Sandia National Laboratories
   Steve Plimpton, sjplimp@sandia.gov

   Copyright (2003) Sandia Corporation.  Under the terms of Contract
   DE-AC04-94AL85000 with Sandia Corporation, the U.S. Government retains
   certain rights in this software.  This software is distributed under
   the GNU General Public License.

   See the README file in the top-level LAMMPS directory.
------------------------------------------------------------------------- */

// There is no benefit from multi-threading for skip lists, so we
// just forward the requests to the corresponding non-omp versions.

#ifdef NPAIR_CLASS
// clang-format off
NPairStyle(skip/omp,
           NPairSkip,
           NP_SKIP | NP_HALF | NP_FULL |
<<<<<<< HEAD
           NP_NSQ | NP_BIN | NP_MULTI |
           NP_NEWTON | NP_NEWTOFF | NP_ORTHO | NP_TRI | NP_OMP);
=======
           NP_NSQ | NP_BIN | NP_MULTI | NP_MULTI_OLD |
           NP_NEWTON | NP_NEWTOFF | NP_ORTHO | NP_TRI | NP_OMP)
>>>>>>> 6740959c

NPairStyle(skip/half/respa/omp,
           NPairSkipRespa,
           NP_SKIP | NP_RESPA | NP_HALF | NP_FULL |
<<<<<<< HEAD
           NP_NSQ | NP_BIN | NP_MULTI |
           NP_NEWTON | NP_NEWTOFF | NP_ORTHO | NP_TRI | NP_OMP);

NPairStyle(skip/half/size/omp,
           NPairSkipSize,
           NP_SKIP | NP_SIZE | NP_HALF | NP_FULL | NP_NSQ | NP_BIN | NP_MULTI |
           NP_NEWTON | NP_NEWTOFF | NP_ORTHO | NP_TRI | NP_OMP);
=======
           NP_NSQ | NP_BIN | NP_MULTI | NP_MULTI_OLD |
           NP_NEWTON | NP_NEWTOFF | NP_ORTHO | NP_TRI | NP_OMP)

NPairStyle(skip/half/size/omp,
           NPairSkipSize,
           NP_SKIP | NP_SIZE | NP_HALF | NP_FULL | NP_NSQ | NP_BIN | NP_MULTI | NP_MULTI_OLD |
           NP_NEWTON | NP_NEWTOFF | NP_ORTHO | NP_TRI | NP_OMP)
>>>>>>> 6740959c

NPairStyle(skip/size/off2on/omp,
           NPairSkipSizeOff2on,
           NP_SKIP | NP_SIZE | NP_OFF2ON | NP_HALF |
<<<<<<< HEAD
           NP_NSQ | NP_BIN | NP_MULTI |
           NP_NEWTON | NP_NEWTOFF | NP_ORTHO | NP_TRI | NP_OMP);
=======
           NP_NSQ | NP_BIN | NP_MULTI | NP_MULTI_OLD | NP_MULTI_OLD |
           NP_NEWTON | NP_NEWTOFF | NP_ORTHO | NP_TRI | NP_OMP)
>>>>>>> 6740959c

NPairStyle(skip/size/off2on/oneside/omp,
           NPairSkipSizeOff2onOneside,
           NP_SKIP | NP_SIZE | NP_OFF2ON | NP_ONESIDE | NP_HALF |
<<<<<<< HEAD
           NP_NSQ | NP_BIN | NP_MULTI | NP_NEWTON | NP_NEWTOFF |
           NP_ORTHO | NP_TRI | NP_OMP);
=======
           NP_NSQ | NP_BIN | NP_MULTI | NP_MULTI_OLD | NP_NEWTON | NP_NEWTOFF |
           NP_ORTHO | NP_TRI | NP_OMP)
>>>>>>> 6740959c

NPairStyle(skip/ghost/omp,
           NPairSkip,
           NP_SKIP | NP_HALF | NP_FULL |
<<<<<<< HEAD
           NP_NSQ | NP_BIN | NP_MULTI |
           NP_NEWTON | NP_NEWTOFF | NP_ORTHO | NP_TRI | NP_OMP | NP_GHOST);
// clang-format on
=======
           NP_NSQ | NP_BIN | NP_MULTI | NP_MULTI_OLD |
           NP_NEWTON | NP_NEWTOFF | NP_ORTHO | NP_TRI | NP_OMP | NP_GHOST)

>>>>>>> 6740959c
#endif

/* ERROR/WARNING messages:

*/<|MERGE_RESOLUTION|>--- conflicted
+++ resolved
@@ -15,30 +15,16 @@
 // just forward the requests to the corresponding non-omp versions.
 
 #ifdef NPAIR_CLASS
-// clang-format off
+
 NPairStyle(skip/omp,
            NPairSkip,
            NP_SKIP | NP_HALF | NP_FULL |
-<<<<<<< HEAD
-           NP_NSQ | NP_BIN | NP_MULTI |
-           NP_NEWTON | NP_NEWTOFF | NP_ORTHO | NP_TRI | NP_OMP);
-=======
            NP_NSQ | NP_BIN | NP_MULTI | NP_MULTI_OLD |
            NP_NEWTON | NP_NEWTOFF | NP_ORTHO | NP_TRI | NP_OMP)
->>>>>>> 6740959c
 
 NPairStyle(skip/half/respa/omp,
            NPairSkipRespa,
            NP_SKIP | NP_RESPA | NP_HALF | NP_FULL |
-<<<<<<< HEAD
-           NP_NSQ | NP_BIN | NP_MULTI |
-           NP_NEWTON | NP_NEWTOFF | NP_ORTHO | NP_TRI | NP_OMP);
-
-NPairStyle(skip/half/size/omp,
-           NPairSkipSize,
-           NP_SKIP | NP_SIZE | NP_HALF | NP_FULL | NP_NSQ | NP_BIN | NP_MULTI |
-           NP_NEWTON | NP_NEWTOFF | NP_ORTHO | NP_TRI | NP_OMP);
-=======
            NP_NSQ | NP_BIN | NP_MULTI | NP_MULTI_OLD |
            NP_NEWTON | NP_NEWTOFF | NP_ORTHO | NP_TRI | NP_OMP)
 
@@ -46,42 +32,25 @@
            NPairSkipSize,
            NP_SKIP | NP_SIZE | NP_HALF | NP_FULL | NP_NSQ | NP_BIN | NP_MULTI | NP_MULTI_OLD |
            NP_NEWTON | NP_NEWTOFF | NP_ORTHO | NP_TRI | NP_OMP)
->>>>>>> 6740959c
 
 NPairStyle(skip/size/off2on/omp,
            NPairSkipSizeOff2on,
            NP_SKIP | NP_SIZE | NP_OFF2ON | NP_HALF |
-<<<<<<< HEAD
-           NP_NSQ | NP_BIN | NP_MULTI |
-           NP_NEWTON | NP_NEWTOFF | NP_ORTHO | NP_TRI | NP_OMP);
-=======
            NP_NSQ | NP_BIN | NP_MULTI | NP_MULTI_OLD | NP_MULTI_OLD |
            NP_NEWTON | NP_NEWTOFF | NP_ORTHO | NP_TRI | NP_OMP)
->>>>>>> 6740959c
 
 NPairStyle(skip/size/off2on/oneside/omp,
            NPairSkipSizeOff2onOneside,
            NP_SKIP | NP_SIZE | NP_OFF2ON | NP_ONESIDE | NP_HALF |
-<<<<<<< HEAD
-           NP_NSQ | NP_BIN | NP_MULTI | NP_NEWTON | NP_NEWTOFF |
-           NP_ORTHO | NP_TRI | NP_OMP);
-=======
            NP_NSQ | NP_BIN | NP_MULTI | NP_MULTI_OLD | NP_NEWTON | NP_NEWTOFF |
            NP_ORTHO | NP_TRI | NP_OMP)
->>>>>>> 6740959c
 
 NPairStyle(skip/ghost/omp,
            NPairSkip,
            NP_SKIP | NP_HALF | NP_FULL |
-<<<<<<< HEAD
-           NP_NSQ | NP_BIN | NP_MULTI |
-           NP_NEWTON | NP_NEWTOFF | NP_ORTHO | NP_TRI | NP_OMP | NP_GHOST);
-// clang-format on
-=======
            NP_NSQ | NP_BIN | NP_MULTI | NP_MULTI_OLD |
            NP_NEWTON | NP_NEWTOFF | NP_ORTHO | NP_TRI | NP_OMP | NP_GHOST)
 
->>>>>>> 6740959c
 #endif
 
 /* ERROR/WARNING messages:
