/* ----------------------------------------------------------------------
   LAMMPS - Large-scale Atomic/Molecular Massively Parallel Simulator
   http://lammps.sandia.gov, Sandia National Laboratories
   Steve Plimpton, sjplimp@sandia.gov

   This software is distributed under the GNU General Public License.

   See the README file in the top-level LAMMPS directory.
------------------------------------------------------------------------- */

/* ----------------------------------------------------------------------
   Contributing author: Axel Kohlmeyer (Temple U)
------------------------------------------------------------------------- */

#include "math.h"
#include "pair_lj_cut_tip4p_long_omp.h"
#include "atom.h"
#include "domain.h"
#include "comm.h"
#include "force.h"
#include "neighbor.h"
#include "error.h"
#include "memory.h"
#include "neigh_list.h"

#include "suffix.h"
using namespace LAMMPS_NS;

#define EWALD_F   1.12837917
#define EWALD_P   0.3275911
#define A1        0.254829592
#define A2       -0.284496736
#define A3        1.421413741
#define A4       -1.453152027
#define A5        1.061405429

/* ---------------------------------------------------------------------- */

PairLJCutTIP4PLongOMP::PairLJCutTIP4PLongOMP(LAMMPS *lmp) :
  PairLJCutTIP4PLong(lmp), ThrOMP(lmp, THR_PAIR)
{
  suffix_flag |= Suffix::OMP;
  respa_enable = 0;
  newsite_thr = NULL;
  hneigh_thr = NULL;

  // TIP4P cannot compute virial as F dot r
  // due to finding bonded H atoms which are not near O atom

  no_virial_fdotr_compute = 1;
}

/* ---------------------------------------------------------------------- */

PairLJCutTIP4PLongOMP::~PairLJCutTIP4PLongOMP() 
{
  memory->destroy(hneigh_thr);
  memory->destroy(newsite_thr);
}

/* ---------------------------------------------------------------------- */

void PairLJCutTIP4PLongOMP::compute(int eflag, int vflag)
{
  if (eflag || vflag) ev_setup(eflag,vflag);
  else evflag = vflag_fdotr = 0;

  const int nlocal = atom->nlocal;
  const int nall = nlocal + atom->nghost;

  // reallocate hneigh_thr & newsite_thr if necessary
  // initialize hneigh_thr[0] to -1 on steps when reneighboring occurred
  // initialize hneigh_thr[2] to 0 every step

  if (atom->nmax > nmax) {
    nmax = atom->nmax;
    memory->destroy(hneigh_thr);
    memory->create(hneigh_thr,nmax,"pair:hneigh_thr");
    memory->destroy(newsite_thr);
    memory->create(newsite_thr,nmax,"pair:newsite_thr");
  }

  int i;
  // tag entire list as completely invalid after a neighbor
  // list update, since that can change the order of atoms.
  if (neighbor->ago == 0)
    for (i = 0; i < nall; i++) hneigh_thr[i].a = -1;

  // indicate that the coordinates for the M point need to
  // be updated. this needs to be done in every step.
  for (i = 0; i < nall; i++) hneigh_thr[i].t = 0;

  const int nthreads = comm->nthreads;
  const int inum = list->inum;

#if defined(_OPENMP)
#pragma omp parallel default(none) shared(eflag,vflag)
#endif
  {
    int ifrom, ito, tid;

    loop_setup_thr(ifrom, ito, tid, inum, nthreads);
    ThrData *thr = fix->get_thr(tid);
    ev_setup_thr(eflag, vflag, nall, eatom, vatom, thr);

  if (!ncoultablebits) {
    if (evflag) {
      if (eflag) {
        if (vflag) eval<1,1,1,1>(ifrom, ito, thr);
        else eval<1,1,1,0>(ifrom, ito, thr);
      } else {
        if (vflag) eval<1,1,0,1>(ifrom, ito, thr);
        else eval<1,1,0,0>(ifrom, ito, thr);
      }
    } else eval<1,0,0,0>(ifrom, ito, thr);
  } else {
    if (evflag) {
      if (eflag) {
        if (vflag) eval<0,1,1,1>(ifrom, ito, thr);
        else eval<0,1,1,0>(ifrom, ito, thr);
      } else {
        if (vflag) eval<0,1,0,1>(ifrom, ito, thr);
        else eval<0,1,0,0>(ifrom, ito, thr);
      }
    } else eval<0,0,0,0>(ifrom, ito, thr);
  }

    reduce_thr(this, eflag, vflag, thr);
  } // end of omp parallel region
}

/* ---------------------------------------------------------------------- */

template <int CTABLE, int EVFLAG, int EFLAG, int VFLAG>
void PairLJCutTIP4PLongOMP::eval(int iifrom, int iito, ThrData * const thr)
{
  double qtmp,xtmp,ytmp,ztmp,delx,dely,delz,evdwl,ecoul;
  double fraction,table;
  double r,rsq,r2inv,r6inv,forcecoul,forcelj,cforce;
  double factor_coul,factor_lj;
  double grij,expm2,prefactor,t,erfc;
  double v[6],xH1[3],xH2[3];
  double fdx,fdy,fdz,fOx,fOy,fOz,fHx,fHy,fHz;
  dbl3_t x1,x2;
<<<<<<< HEAD

  int *ilist,*jlist,*numneigh,**firstneigh;
  int i,j,ii,jj,jnum,itype,jtype,itable, key;
  int n,vlist[6];
  int iH1,iH2,jH1,jH2;
=======
>>>>>>> 4a8e4d53

  int *ilist,*jlist,*numneigh,**firstneigh;
  int i,j,ii,jj,jnum,itype,jtype,itable, key;
  int n,vlist[6];
  int iH1,iH2,jH1,jH2;
  
  evdwl = ecoul = 0.0;

  const dbl3_t * _noalias const x = (dbl3_t *) atom->x[0];
  dbl3_t * _noalias const f = (dbl3_t *) thr->get_f()[0];
  const double * _noalias const q = atom->q;
  const int * _noalias const type = atom->type;
  const int nlocal = atom->nlocal;
  const double * _noalias const special_coul = force->special_coul;
  const double * _noalias const special_lj = force->special_lj;
  const double qqrd2e = force->qqrd2e;
  const double cut_coulsqplus = (cut_coul+2.0*qdist) * (cut_coul+2.0*qdist);

  double fxtmp,fytmp,fztmp;

  ilist = list->ilist;
  numneigh = list->numneigh;
  firstneigh = list->firstneigh;

  // loop over neighbors of my atoms

  for (ii = iifrom; ii < iito; ++ii) {
    i = ilist[ii];
    qtmp = q[i];
    xtmp = x[i].x;
    ytmp = x[i].y;
    ztmp = x[i].z;
    itype = type[i];

    // if atom I = water O, set x1 = offset charge site
    // else x1 = x of atom I
    // NOTE: to make this part thread safe, we need to
    // make sure that the hneigh_thr[][] entries only get
    // updated, when all data is in place. worst case,
    // some calculation is repeated, but since the results
    // will be the same, there is no race condition.
    if (itype == typeO) {
      if (hneigh_thr[i].a < 0) {
        iH1 = atom->map(atom->tag[i] + 1);
        iH2 = atom->map(atom->tag[i] + 2);
        if (iH1 == -1 || iH2 == -1)
          error->one(FLERR,"TIP4P hydrogen is missing");
        if (atom->type[iH1] != typeH || atom->type[iH2] != typeH)
          error->one(FLERR,"TIP4P hydrogen has incorrect atom type");
        compute_newsite_thr(x[i],x[iH1],x[iH2],newsite_thr[i]);
        hneigh_thr[i].t = 1;
        hneigh_thr[i].b = iH2;
        hneigh_thr[i].a = iH1;
      } else {
        iH1 = hneigh_thr[i].a;
        iH2 = hneigh_thr[i].b;
        if (hneigh_thr[i].t == 0) {
          compute_newsite_thr(x[i],x[iH1],x[iH2],newsite_thr[i]);
          hneigh_thr[i].t = 1;
        }
      }
      x1 = newsite_thr[i];
    } else x1 = x[i];

    jlist = firstneigh[i];
    jnum = numneigh[i];
    fxtmp=fytmp=fztmp=0.0;

    for (jj = 0; jj < jnum; jj++) {
      j = jlist[jj];
      factor_lj = special_lj[sbmask(j)];
      factor_coul = special_coul[sbmask(j)];
      j &= NEIGHMASK;

      delx = xtmp - x[j].x;
      dely = ytmp - x[j].y;
      delz = ztmp - x[j].z;
      rsq = delx*delx + dely*dely + delz*delz;
      jtype = type[j];

      // LJ interaction based on true rsq

      if (rsq < cut_ljsq[itype][jtype]) {
        r2inv = 1.0/rsq;
        r6inv = r2inv*r2inv*r2inv;
        forcelj = r6inv * (lj1[itype][jtype]*r6inv - lj2[itype][jtype]);
        forcelj *= factor_lj * r2inv;

        fxtmp += delx*forcelj;
        fytmp += dely*forcelj;
        fztmp += delz*forcelj;
        f[j].x -= delx*forcelj;
        f[j].y -= dely*forcelj;
        f[j].z -= delz*forcelj;

        if (EFLAG) {
          evdwl = r6inv*(lj3[itype][jtype]*r6inv-lj4[itype][jtype]) -
            offset[itype][jtype];
          evdwl *= factor_lj;
        } else evdwl = 0.0;

        if (EVFLAG) ev_tally_thr(this,i,j,nlocal, /* newton_pair = */ 1,
                                 evdwl,0.0,forcelj,delx,dely,delz,thr);
      }

      // adjust rsq and delxyz for off-site O charge(s) if necessary
      // but only if they are within reach
      // NOTE: to make this part thread safe, we need to
      // make sure that the hneigh_thr[][] entries only get
      // updated, when all data is in place. worst case,
      // some calculation is repeated, but since the results
      // will be the same, there is no race condition.
      if (rsq < cut_coulsqplus) {
        if (itype == typeO || jtype == typeO) {

          // if atom J = water O, set x2 = offset charge site
          // else x2 = x of atom J

          if (jtype == typeO) {
            if (hneigh_thr[j].a < 0) {
              jH1 = atom->map(atom->tag[j] + 1);
              jH2 = atom->map(atom->tag[j] + 2);
              if (jH1 == -1 || jH2 == -1)
                error->one(FLERR,"TIP4P hydrogen is missing");
              if (atom->type[jH1] != typeH || atom->type[jH2] != typeH)
                error->one(FLERR,"TIP4P hydrogen has incorrect atom type");
              compute_newsite_thr(x[j],x[jH1],x[jH2],newsite_thr[j]);
              hneigh_thr[j].t = 1;
              hneigh_thr[j].b = jH2;
              hneigh_thr[j].a = jH1;
            } else {
              jH1 = hneigh_thr[j].a;
              jH2 = hneigh_thr[j].b;
              if (hneigh_thr[j].t == 0) {
                compute_newsite_thr(x[j],x[jH1],x[jH2],newsite_thr[j]);
                hneigh_thr[j].t = 1;
              }
            }
            x2 = newsite_thr[j];
          } else x2 = x[j];

          delx = x1.x - x2.x;
          dely = x1.y - x2.y;
          delz = x1.z - x2.z;
          rsq = delx*delx + dely*dely + delz*delz;
        }

        // Coulombic interaction based on modified rsq

        if (rsq < cut_coulsq) {
          r2inv = 1 / rsq;
          if (CTABLE || rsq <= tabinnersq) {
            r = sqrt(rsq);
            grij = g_ewald * r;
            expm2 = exp(-grij*grij);
            t = 1.0 / (1.0 + EWALD_P*grij);
            erfc = t * (A1+t*(A2+t*(A3+t*(A4+t*A5)))) * expm2;
            prefactor = qqrd2e * qtmp*q[j]/r;
            forcecoul = prefactor * (erfc + EWALD_F*grij*expm2);
            if (factor_coul < 1.0) {
              forcecoul -= (1.0-factor_coul)*prefactor;
            }
          } else {
            union_int_float_t rsq_lookup;
            rsq_lookup.f = rsq;
            itable = rsq_lookup.i & ncoulmask;
            itable >>= ncoulshiftbits;
            fraction = (rsq_lookup.f - rtable[itable]) * drtable[itable];
            table = ftable[itable] + fraction*dftable[itable];
            forcecoul = qtmp*q[j] * table;
            if (factor_coul < 1.0) {
              table = ctable[itable] + fraction*dctable[itable];
              prefactor = qtmp*q[j] * table;
              forcecoul -= (1.0-factor_coul)*prefactor;
            }
          }

          cforce = forcecoul * r2inv;

          // if i,j are not O atoms, force is applied directly
          // if i or j are O atoms, force is on fictitious atom & partitioned
          // force partitioning due to Feenstra, J Comp Chem, 20, 786 (1999)
          // f_f = fictitious force, fO = f_f (1 - 2 alpha), fH = alpha f_f
          // preserves total force and torque on water molecule
          // virial = sum(r x F) where each water's atoms are near xi and xj
          // vlist stores 2,4,6 atoms whose forces contribute to virial

          if (EVFLAG) {
            n = 0;
            key = 0;
          }

          if (itype != typeO) {
            fxtmp += delx * cforce;
            fytmp += dely * cforce;
            fztmp += delz * cforce;

            if (VFLAG) {
              v[0] = x[i].x * delx * cforce;
              v[1] = x[i].y * dely * cforce;
              v[2] = x[i].z * delz * cforce;
              v[3] = x[i].x * dely * cforce;
              v[4] = x[i].x * delz * cforce;
              v[5] = x[i].y * delz * cforce;
            }
            if (EVFLAG) vlist[n++] = i;

          } else {
            if (EVFLAG) key += 1;

            fdx = delx*cforce;
            fdy = dely*cforce;
            fdz = delz*cforce;

            fOx = fdx*(1 - alpha);
            fOy = fdy*(1 - alpha);
            fOz = fdz*(1 - alpha);

            fHx = 0.5*alpha * fdx;
            fHy = 0.5*alpha * fdy;
            fHz = 0.5*alpha * fdz;

            fxtmp += fOx;
            fytmp += fOy;
            fztmp += fOz;

            f[iH1].x += fHx;
            f[iH1].y += fHy;
            f[iH1].z += fHz;

            f[iH2].x += fHx;
            f[iH2].y += fHy;
            f[iH2].z += fHz;

            if (VFLAG) {
              domain->closest_image(&x[i].x,&x[iH1].x,xH1);
              domain->closest_image(&x[i].x,&x[iH2].x,xH2);

              v[0] = x[i].x*fOx + xH1[0]*fHx + xH2[0]*fHx;
              v[1] = x[i].y*fOy + xH1[1]*fHy + xH2[1]*fHy;
              v[2] = x[i].z*fOz + xH1[2]*fHz + xH2[2]*fHz;
              v[3] = x[i].x*fOy + xH1[0]*fHy + xH2[0]*fHy;
              v[4] = x[i].x*fOz + xH1[0]*fHz + xH2[0]*fHz;
              v[5] = x[i].y*fOz + xH1[1]*fHz + xH2[1]*fHz;
<<<<<<< HEAD
            }
            if (EVFLAG) {
              vlist[n++] = i;
              vlist[n++] = iH1;
              vlist[n++] = iH2;
=======
>>>>>>> 4a8e4d53
            }
          }

          if (jtype != typeO) {
            f[j].x -= delx * cforce;
            f[j].y -= dely * cforce;
            f[j].z -= delz * cforce;

            if (VFLAG) {
              v[0] -= x[j].x * delx * cforce;
              v[1] -= x[j].y * dely * cforce;
              v[2] -= x[j].z * delz * cforce;
              v[3] -= x[j].x * dely * cforce;
              v[4] -= x[j].x * delz * cforce;
              v[5] -= x[j].y * delz * cforce;
            }
            if (EVFLAG) vlist[n++] = j;

          } else {
            if (EVFLAG) key += 2;

            fdx = -delx*cforce;
            fdy = -dely*cforce;
            fdz = -delz*cforce;

            fOx = fdx*(1 - alpha);
            fOy = fdy*(1 - alpha);
            fOz = fdz*(1 - alpha);

            fHx = 0.5*alpha * fdx;
            fHy = 0.5*alpha * fdy;
            fHz = 0.5*alpha * fdz;

            f[j].x += fOx;
            f[j].y += fOy;
            f[j].z += fOz;

            f[jH1].x += fHx;
            f[jH1].y += fHy;
            f[jH1].z += fHz;

            f[jH2].x += fHx;
            f[jH2].y += fHy;
            f[jH2].z += fHz;

            if (VFLAG) {
              domain->closest_image(&x[j].x,&x[jH1].x,xH1);
              domain->closest_image(&x[j].x,&x[jH2].x,xH2);

              v[0] += x[j].x*fOx + xH1[0]*fHx + xH2[0]*fHx;
              v[1] += x[j].y*fOy + xH1[1]*fHy + xH2[1]*fHy;
              v[2] += x[j].z*fOz + xH1[2]*fHz + xH2[2]*fHz;
              v[3] += x[j].x*fOy + xH1[0]*fHy + xH2[0]*fHy;
              v[4] += x[j].x*fOz + xH1[0]*fHz + xH2[0]*fHz;
              v[5] += x[j].y*fOz + xH1[1]*fHz + xH2[1]*fHz;
<<<<<<< HEAD
            }
            if (EVFLAG) {
              vlist[n++] = j;
              vlist[n++] = jH1;
              vlist[n++] = jH2;
=======
>>>>>>> 4a8e4d53
            }
          }

          if (EFLAG) {
            if (CTABLE || rsq <= tabinnersq)
              ecoul = prefactor*erfc;
            else {
              table = etable[itable] + fraction*detable[itable];
              ecoul = qtmp*q[j] * table;
            }
            if (factor_coul < 1.0) ecoul -= (1.0-factor_coul)*prefactor;
          } else ecoul = 0.0;

          if (EVFLAG) ev_tally_list_thr(this,key,vlist,v,ecoul,alpha,thr);
        }
      }
    }
    f[i].x += fxtmp;
    f[i].y += fytmp;
    f[i].z += fztmp;
  }
}

/* ----------------------------------------------------------------------
  compute position xM of fictitious charge site for O atom and 2 H atoms
  return it as xM
------------------------------------------------------------------------- */

void PairLJCutTIP4PLongOMP::compute_newsite_thr(const dbl3_t &xO,
                                                const dbl3_t &xH1,
                                                const dbl3_t &xH2,
                                                dbl3_t &xM) const
{
  double delx1 = xH1.x - xO.x;
  double dely1 = xH1.y - xO.y;
  double delz1 = xH1.z - xO.z;
  domain->minimum_image(delx1,dely1,delz1);

  double delx2 = xH2.x - xO.x;
  double dely2 = xH2.y - xO.y;
  double delz2 = xH2.z - xO.z;
  domain->minimum_image(delx2,dely2,delz2);

  const double prefac = alpha * 0.5;
  xM.x = xO.x + prefac * (delx1 + delx2);
  xM.y = xO.y + prefac * (dely1 + dely2);
  xM.z = xO.z + prefac * (delz1 + delz2);
}

/* ---------------------------------------------------------------------- */

double PairLJCutTIP4PLongOMP::memory_usage()
{
  double bytes = memory_usage_thr();
  bytes += PairLJCutTIP4PLong::memory_usage();
  return bytes;
}<|MERGE_RESOLUTION|>--- conflicted
+++ resolved
@@ -142,20 +142,12 @@
   double v[6],xH1[3],xH2[3];
   double fdx,fdy,fdz,fOx,fOy,fOz,fHx,fHy,fHz;
   dbl3_t x1,x2;
-<<<<<<< HEAD
 
   int *ilist,*jlist,*numneigh,**firstneigh;
   int i,j,ii,jj,jnum,itype,jtype,itable, key;
   int n,vlist[6];
   int iH1,iH2,jH1,jH2;
-=======
->>>>>>> 4a8e4d53
-
-  int *ilist,*jlist,*numneigh,**firstneigh;
-  int i,j,ii,jj,jnum,itype,jtype,itable, key;
-  int n,vlist[6];
-  int iH1,iH2,jH1,jH2;
-  
+
   evdwl = ecoul = 0.0;
 
   const dbl3_t * _noalias const x = (dbl3_t *) atom->x[0];
@@ -358,7 +350,7 @@
             if (EVFLAG) vlist[n++] = i;
 
           } else {
-            if (EVFLAG) key += 1;
+            if (EVFLAG) key++;
 
             fdx = delx*cforce;
             fdy = dely*cforce;
@@ -394,14 +386,11 @@
               v[3] = x[i].x*fOy + xH1[0]*fHy + xH2[0]*fHy;
               v[4] = x[i].x*fOz + xH1[0]*fHz + xH2[0]*fHz;
               v[5] = x[i].y*fOz + xH1[1]*fHz + xH2[1]*fHz;
-<<<<<<< HEAD
             }
             if (EVFLAG) {
               vlist[n++] = i;
               vlist[n++] = iH1;
               vlist[n++] = iH2;
-=======
->>>>>>> 4a8e4d53
             }
           }
 
@@ -457,14 +446,11 @@
               v[3] += x[j].x*fOy + xH1[0]*fHy + xH2[0]*fHy;
               v[4] += x[j].x*fOz + xH1[0]*fHz + xH2[0]*fHz;
               v[5] += x[j].y*fOz + xH1[1]*fHz + xH2[1]*fHz;
-<<<<<<< HEAD
             }
             if (EVFLAG) {
               vlist[n++] = j;
               vlist[n++] = jH1;
               vlist[n++] = jH2;
-=======
->>>>>>> 4a8e4d53
             }
           }
 
