--- conflicted
+++ resolved
@@ -200,11 +200,7 @@
 
     for (jj = 0; jj < jnum; jj++) {
       j = jlist[jj];
-<<<<<<< HEAD
-      j = (j < nall) ? j : j % nall;
-=======
       j &= NEIGHMASK;
->>>>>>> adbeb027
       jtag = tag[j];
 
       if (itag > jtag) {
@@ -282,15 +278,9 @@
     // accumulate coordination number information
 
     if (cor_flag) {
-<<<<<<< HEAD
-      for (jj = 0; jj < jnum; jj++) {
-	j = jlist[jj];
-	j = (j < nall) ? j : j % nall;
-=======
       for (jj = 0; jj < sht_jnum; jj++) {
         j = sht_jlist[jj];
 	j &= NEIGHMASK;
->>>>>>> adbeb027
 	jtype = map[type[j]];
 	iparam_ij = elem2param[itype][jtype][jtype];
 	
@@ -313,12 +303,6 @@
       j = sht_jlist[jj];
       j &= NEIGHMASK;
 
-<<<<<<< HEAD
-    for (jj = 0; jj < jnum; jj++) {
-      j = jlist[jj];
-      j = (j < nall) ? j : j % nall;
-=======
->>>>>>> adbeb027
       jtype = map[type[j]];
       iparam_ij = elem2param[itype][jtype][jtype];
 
@@ -338,17 +322,10 @@
       zeta_ij = 0.0; 
       cuo_flag1 = 0; cuo_flag2 = 0;
 
-<<<<<<< HEAD
-      for (kk = 0; kk < jnum; kk++) {
-	if (jj == kk) continue;
-	k = jlist[kk];
-	k = (k < nall) ? k : k % nall;
-=======
       for (kk = 0; kk < sht_jnum; kk++) {
 	k = sht_jlist[kk];
 	if (j == k) continue;
 	k &= NEIGHMASK;
->>>>>>> adbeb027
 	ktype = map[type[k]];
 	iparam_ijk = elem2param[itype][jtype][ktype];
 
@@ -390,17 +367,10 @@
 
       // attractive term via loop over k (3-body forces)
 
-<<<<<<< HEAD
-      for (kk = 0; kk < jnum; kk++) {
-	if (jj == kk) continue;
-	k = jlist[kk];
-	k = (k < nall) ? k : k % nall;
-=======
       for (kk = 0; kk < sht_jnum; kk++) {
 	k = sht_jlist[kk];
 	if (j == k) continue;
 	k &= NEIGHMASK;
->>>>>>> adbeb027
 	ktype = map[type[k]];
 	iparam_ijk = elem2param[itype][jtype][ktype];
 
@@ -1671,12 +1641,7 @@
   double **x = atom->x;
   double *q = atom->q;
   int *type = atom->type;
-<<<<<<< HEAD
-  int nlocal = atom->nlocal;
-  int nall = nlocal + atom->nghost;
-=======
   int *tag = atom->tag;
->>>>>>> adbeb027
   
   int inum = list->inum;
   ilist = list->ilist;
@@ -1729,9 +1694,6 @@
 
       for (jj = 0; jj < jnum; jj++) {
         j = jlist[jj];
-<<<<<<< HEAD
-        j = (j < nall) ? j : j % nall;
-=======
 	j &= NEIGHMASK;
         jtag = tag[j];
 
@@ -1745,7 +1707,6 @@
           if (x[j][2] == ztmp && x[j][1] == ytmp && x[j][0] < xtmp) continue;
         } 
 
->>>>>>> adbeb027
         jtype = map[type[j]];
         jq = q[j];
 
@@ -1793,27 +1754,7 @@
 
         iparam_ij = elem2param[itype][jtype][jtype];
 
-<<<<<<< HEAD
-        zeta_ij = 0.0;
-
-        for (kk = 0; kk < jnum; kk++) {
-	  if (jj == kk) continue;
-	  k = jlist[kk];
-	  k = (k < nall) ? k : k % nall;
-	  ktype = map[type[k]];
-	  iparam_ijk = elem2param[itype][jtype][ktype];
-	 
-	  delr2[0] = x[k][0] - xtmp;
-	  delr2[1] = x[k][1] - ytmp;
-	  delr2[2] = x[k][2] - ztmp;
-	  rsq2 = vec3_dot(delr2,delr2);
-	 
-	  if (rsq2 > params[iparam_ijk].cutsq) continue;
-	  zeta_ij += zeta(&params[iparam_ijk],rsq1,rsq2,delr1,delr2);
-        }
-=======
         if (rsq1 > params[iparam_ij].cutsq) continue;
->>>>>>> adbeb027
 
         // charge force in Aij and Bij
       
