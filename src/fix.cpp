--- conflicted
+++ resolved
@@ -80,10 +80,7 @@
   datamask = ALL_MASK;
   datamask_ext = ALL_MASK;
 
-<<<<<<< HEAD
-=======
   execution_space = Host;
->>>>>>> d2bbbcef
   datamask_read = ALL_MASK;
   datamask_modify = ALL_MASK;
 }
