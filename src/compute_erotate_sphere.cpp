/* ----------------------------------------------------------------------
   LAMMPS - Large-scale Atomic/Molecular Massively Parallel Simulator
   http://lammps.sandia.gov, Sandia National Laboratories
   Steve Plimpton, sjplimp@sandia.gov

   Copyright (2003) Sandia Corporation.  Under the terms of Contract
   DE-AC04-94AL85000 with Sandia Corporation, the U.S. Government retains
   certain rights in this software.  This software is distributed under 
   the GNU General Public License.

   See the README file in the top-level LAMMPS directory.
------------------------------------------------------------------------- */

#include "mpi.h"
#include "compute_erotate_sphere.h"
#include "atom.h"
#include "atom_vec.h"
#include "update.h"
#include "force.h"
#include "domain.h"
#include "group.h"
#include "error.h"

using namespace LAMMPS_NS;

#define INERTIA 0.4          // moment of inertia for sphere

/* ---------------------------------------------------------------------- */

ComputeERotateSphere::ComputeERotateSphere(LAMMPS *lmp, int narg, char **arg) :
  Compute(lmp, narg, arg)
{
  if (narg != 3) error->all("Illegal compute erotate/sphere command");

  scalar_flag = 1;
  extscalar = 1;

  // error checks

  if (!atom->omega_flag) 
    error->all("Compute erotate/sphere requires atom attribute omega");
  if (!atom->radius_flag && !atom->avec->shape_type)
    error->all("Compute erotate/sphere requires atom attribute "
	       "radius or shape");
}

/* ---------------------------------------------------------------------- */

void ComputeERotateSphere::init()
{
  int i,itype;

  // if shape used, check that all particles are spherical
  // point particles are allowed

  if (atom->radius == NULL) {
    double **shape = atom->shape;
    int *type = atom->type;
    int *mask = atom->mask;
    int nlocal = atom->nlocal;

    for (i = 0; i < nlocal; i++)
      if (mask[i] & groupbit) {
	itype = type[i];
	if (shape[itype][0] != shape[itype][1] || 
	    shape[itype][0] != shape[itype][2])
	  error->one("Compute erotate/sphere requires "
		     "spherical particle shapes");
      }
  }

  pfactor = 0.5 * force->mvv2e * INERTIA;
}

/* ---------------------------------------------------------------------- */

double ComputeERotateSphere::compute_scalar()
{
  int i,itype;

  invoked_scalar = update->ntimestep;

  double **omega = atom->omega;
  double *radius = atom->radius;
  double *rmass = atom->rmass;
  double *mass = atom->mass;
  double **shape = atom->shape;
  int *mask = atom->mask;
  int *type = atom->type;
  int nlocal = atom->nlocal;

  // sum rotational energy for each particle
  // point particles will not contribute due to radius or shape = 0

  double erotate = 0.0;

  if (radius) {
    if (rmass) {
      for (i = 0; i < nlocal; i++) 
	if (mask[i] & groupbit)
	  erotate += (omega[i][0]*omega[i][0] + omega[i][1]*omega[i][1] + 
		      omega[i][2]*omega[i][2]) * radius[i]*radius[i]*rmass[i];
    } else {
      for (i = 0; i < nlocal; i++)
	if (mask[i] & groupbit) {
	  itype = type[i];
	  erotate += (omega[i][0]*omega[i][0] + omega[i][1]*omega[i][1] + 
		      omega[i][2]*omega[i][2]) * 
	    radius[i]*radius[i]*mass[itype];
	}
    }
<<<<<<< HEAD
=======
    
>>>>>>> 72b31126
  } else {
    if (rmass) {
      for (i = 0; i < nlocal; i++) 
	if (mask[i] & groupbit) {
	  itype = type[i];
	  erotate += (omega[i][0]*omega[i][0] + omega[i][1]*omega[i][1] + 
		      omega[i][2]*omega[i][2]) * 
	    shape[itype][0]*shape[itype][0]*rmass[i];
	}
    } else {
      for (i = 0; i < nlocal; i++)
	if (mask[i] & groupbit) {
	  itype = type[i];
	  erotate += (omega[i][0]*omega[i][0] + omega[i][1]*omega[i][1] + 
		      omega[i][2]*omega[i][2]) *
	    shape[itype][0]*shape[itype][0]*mass[itype];
	}
    }
  }

  MPI_Allreduce(&erotate,&scalar,1,MPI_DOUBLE,MPI_SUM,world);
  scalar *= pfactor;
  return scalar;
}<|MERGE_RESOLUTION|>--- conflicted
+++ resolved
@@ -109,10 +109,7 @@
 	    radius[i]*radius[i]*mass[itype];
 	}
     }
-<<<<<<< HEAD
-=======
     
->>>>>>> 72b31126
   } else {
     if (rmass) {
       for (i = 0; i < nlocal; i++) 
