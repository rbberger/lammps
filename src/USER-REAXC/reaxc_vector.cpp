--- conflicted
+++ resolved
@@ -241,10 +241,6 @@
   v[0] = v[1] = v[2] = 0.000000000000000e+00;
 }
 
-<<<<<<< HEAD
-
-=======
->>>>>>> 3a046a66
 void rtensor_Multiply( rtensor ret, rtensor m1, rtensor m2 )
 {
   int i, j, k;
