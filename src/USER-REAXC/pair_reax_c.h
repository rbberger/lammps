/* -*- c++ -*- ----------------------------------------------------------
   LAMMPS - Large-scale Atomic/Molecular Massively Parallel Simulator
   http://lammps.sandia.gov, Sandia National Laboratories
   Steve Plimpton, sjplimp@sandia.gov

   Copyright (2003) Sandia Corporation.  Under the terms of Contract
   DE-AC04-94AL85000 with Sandia Corporation, the U.S. Government retains
   certain rights in this software.  This software is distributed under 
   the GNU General Public License.

   See the README file in the top-level LAMMPS directory.
------------------------------------------------------------------------- */

/* ----------------------------------------------------------------------
   Contributing author: Hasan Metin Aktulga, Purdue University
   (now at Lawrence Berkeley National Laboratory, hmaktulga@lbl.gov)

   Please cite the related publication:
   H. M. Aktulga, J. C. Fogarty, S. A. Pandit, A. Y. Grama,
   "Parallel Reactive Molecular Dynamics: Numerical Methods and
   Algorithmic Techniques", Parallel Computing, in press.
------------------------------------------------------------------------- */

#ifdef PAIR_CLASS

PairStyle(reax/c,PairReaxC)

#else

#ifndef LMP_PAIR_REAXC_H
#define LMP_PAIR_REAXC_H

#include "pair.h"
#include "reaxc_types.h"

namespace LAMMPS_NS {

class PairReaxC : public Pair {
 public:
  PairReaxC(class LAMMPS *);
  ~PairReaxC();
  void compute(int, int);
  void settings(int, char **);
  void coeff(int, char **);
  void init_style();
  double init_one(int, int);
<<<<<<< HEAD
  void *extract(const char *, int &);
=======
  void *extract(char *, int &);
  int fixbond_flag, fixspecies_flag;
>>>>>>> 7638f8ea

  control_params *control;
  reax_system *system;
  output_controls *out_control;
  simulation_data *data;
  storage *workspace;
  reax_list *lists;
  mpi_datatypes *mpi_data;

 private:
  double cutmax;
  int *map;
  class FixReaxC *fix_reax;
  
  double *chi,*eta,*gamma;
  int qeqflag;
  int setup_flag;
  int firstwarn;

  void allocate();
  void write_reax_atoms();
  void get_distance(rvec, rvec, double *, rvec *);
  void set_far_nbr(far_neighbor_data *, int, double, rvec);
  int estimate_reax_lists();
  int write_reax_lists();
  void read_reax_forces();
  void setup();
};
  
}

#endif
#endif<|MERGE_RESOLUTION|>--- conflicted
+++ resolved
@@ -44,12 +44,8 @@
   void coeff(int, char **);
   void init_style();
   double init_one(int, int);
-<<<<<<< HEAD
   void *extract(const char *, int &);
-=======
-  void *extract(char *, int &);
   int fixbond_flag, fixspecies_flag;
->>>>>>> 7638f8ea
 
   control_params *control;
   reax_system *system;
