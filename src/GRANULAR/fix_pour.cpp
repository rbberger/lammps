/* ----------------------------------------------------------------------
   LAMMPS - Large-scale Atomic/Molecular Massively Parallel Simulator
   http://lammps.sandia.gov, Sandia National Laboratories
   Steve Plimpton, sjplimp@sandia.gov

   Copyright (2003) Sandia Corporation.  Under the terms of Contract
   DE-AC04-94AL85000 with Sandia Corporation, the U.S. Government retains
   certain rights in this software.  This software is distributed under
   the GNU General Public License.

   See the README file in the top-level LAMMPS directory.
------------------------------------------------------------------------- */

#include "fix_pour.h"

#include <cmath>
#include <cstring>
#include "atom.h"
#include "atom_vec.h"
#include "force.h"
#include "update.h"
#include "comm.h"
#include "molecule.h"
#include "modify.h"
#include "fix_gravity.h"
#include "domain.h"
#include "region.h"
#include "region_block.h"
#include "region_cylinder.h"
#include "random_park.h"
#include "math_extra.h"
#include "math_const.h"
#include "memory.h"
#include "error.h"


using namespace LAMMPS_NS;
using namespace FixConst;
using namespace MathConst;

enum{ATOM,MOLECULE};
enum{ONE,RANGE,POLY};
enum{CONSTANT,EQUAL};    // same as FixGravity

#define EPSILON 0.001
#define SMALL 1.0e-10

/* ---------------------------------------------------------------------- */

FixPour::FixPour(LAMMPS *lmp, int narg, char **arg) :
<<<<<<< HEAD
  Fix(lmp, narg, arg), radius_poly(NULL), frac_poly(NULL),
  idrigid(NULL), idshake(NULL), onemols(NULL), molfrac(NULL), coords(NULL),
  imageflags(NULL), fixrigid(NULL), fixshake(NULL),
  random(NULL), random2(NULL)
=======
  Fix(lmp, narg, arg), radius_poly(nullptr), frac_poly(nullptr),
  idrigid(nullptr), idshake(nullptr), onemols(nullptr), molfrac(nullptr), coords(nullptr),
  imageflags(nullptr), fixrigid(nullptr), fixshake(nullptr), recvcounts(nullptr),
  displs(nullptr), random(nullptr), random2(nullptr)
>>>>>>> 36fdba32
{
  if (narg < 6) error->all(FLERR,"Illegal fix pour command");

  if (lmp->kokkos)
    error->all(FLERR,"Cannot yet use fix pour with the KOKKOS package");

  time_depend = 1;

  if (!atom->radius_flag || !atom->rmass_flag)
    error->all(FLERR,"Fix pour requires atom attributes radius, rmass");

  // required args

  ninsert = utils::inumeric(FLERR,arg[3],false,lmp);
  ntype = utils::inumeric(FLERR,arg[4],false,lmp);
  seed = utils::inumeric(FLERR,arg[5],false,lmp);

  if (seed <= 0) error->all(FLERR,"Illegal fix pour command");

  // read options from end of input line

  options(narg-6,&arg[6]);

  // error check on type

  if (mode == ATOM && (ntype <= 0 || ntype > atom->ntypes))
    error->all(FLERR,"Invalid atom type in fix pour command");

  // error checks on region and its extent being inside simulation box

  if (iregion == -1) error->all(FLERR,"Must specify a region in fix pour");
  if (domain->regions[iregion]->bboxflag == 0)
    error->all(FLERR,"Fix pour region does not support a bounding box");
  if (domain->regions[iregion]->dynamic_check())
    error->all(FLERR,"Fix pour region cannot be dynamic");

  if (strcmp(domain->regions[iregion]->style,"block") == 0) {
    region_style = 1;
    xlo = ((RegBlock *) domain->regions[iregion])->xlo;
    xhi = ((RegBlock *) domain->regions[iregion])->xhi;
    ylo = ((RegBlock *) domain->regions[iregion])->ylo;
    yhi = ((RegBlock *) domain->regions[iregion])->yhi;
    zlo = ((RegBlock *) domain->regions[iregion])->zlo;
    zhi = ((RegBlock *) domain->regions[iregion])->zhi;
    if (xlo < domain->boxlo[0] || xhi > domain->boxhi[0] ||
        ylo < domain->boxlo[1] || yhi > domain->boxhi[1] ||
        zlo < domain->boxlo[2] || zhi > domain->boxhi[2])
      error->all(FLERR,"Insertion region extends outside simulation box");
  } else if (strcmp(domain->regions[iregion]->style,"cylinder") == 0) {
    region_style = 2;
    char axis = ((RegCylinder *) domain->regions[iregion])->axis;
    xc = ((RegCylinder *) domain->regions[iregion])->c1;
    yc = ((RegCylinder *) domain->regions[iregion])->c2;
    rc = ((RegCylinder *) domain->regions[iregion])->radius;
    zlo = ((RegCylinder *) domain->regions[iregion])->lo;
    zhi = ((RegCylinder *) domain->regions[iregion])->hi;
    if (axis != 'z')
      error->all(FLERR,"Must use a z-axis cylinder region with fix pour");
    if (xc-rc < domain->boxlo[0] || xc+rc > domain->boxhi[0] ||
        yc-rc < domain->boxlo[1] || yc+rc > domain->boxhi[1] ||
        zlo < domain->boxlo[2] || zhi > domain->boxhi[2])
      error->all(FLERR,"Insertion region extends outside simulation box");
  } else error->all(FLERR,"Must use a block or cylinder region with fix pour");

  if (region_style == 2 && domain->dimension == 2)
    error->all(FLERR,
               "Must use a block region with fix pour for 2d simulations");

  // error check and further setup for mode = MOLECULE

  if (atom->tag_enable == 0)
    error->all(FLERR,"Cannot use fix_pour unless atoms have IDs");

  if (mode == MOLECULE) {
    for (int i = 0; i < nmol; i++) {
      if (onemols[i]->xflag == 0)
        error->all(FLERR,"Fix pour molecule must have coordinates");
      if (onemols[i]->typeflag == 0)
        error->all(FLERR,"Fix pour molecule must have atom types");
      if (ntype+onemols[i]->ntypes <= 0 ||
          ntype+onemols[i]->ntypes > atom->ntypes)
        error->all(FLERR,"Invalid atom type in fix pour mol command");

      if (atom->molecular == Atom::TEMPLATE && onemols != atom->avec->onemols)
        error->all(FLERR,"Fix pour molecule template ID must be same "
                   "as atom style template ID");
      onemols[i]->check_attributes(0);

      // fix pour uses geoemetric center of molecule for insertion

      onemols[i]->compute_center();
    }
  }

  if (rigidflag && mode == ATOM)
    error->all(FLERR,"Cannot use fix pour rigid and not molecule");
  if (shakeflag && mode == ATOM)
    error->all(FLERR,"Cannot use fix pour shake and not molecule");
  if (rigidflag && shakeflag)
    error->all(FLERR,"Cannot use fix pour rigid and shake");

  // setup of coords and imageflags array

  if (mode == ATOM) natom_max = 1;
  else {
    natom_max = 0;
    for (int i = 0; i < nmol; i++)
      natom_max = MAX(natom_max,onemols[i]->natoms);
  }
  memory->create(coords,natom_max,4,"pour:coords");
  memory->create(imageflags,natom_max,"pour:imageflags");

  // find max atom and molecule IDs just once

  if (idnext) find_maxid();

  // random number generator, same for all procs
  // warm up the generator 30x to avoid correlations in first-particle
  // positions if runs are repeated with consecutive seeds

  random = new RanPark(lmp,seed);
  for (int ii=0; ii < 30; ii++) random->uniform();

  // grav = gravity in distance/time^2 units
  // assume grav = -magnitude at this point, enforce in init()

  int ifix = modify->find_fix_by_style("^gravity");
  if (ifix == -1)
    error->all(FLERR,"No fix gravity defined for fix pour");
  grav = - ((FixGravity *) modify->fix[ifix])->magnitude * force->ftm2v;

  // nfreq = timesteps between insertions
  // should be time for a particle to fall from top of insertion region
  //   to bottom, taking into account that the region may be moving
  // set these 2 eqs equal to each other, solve for smallest positive t
  //   x = zhi + vz*t + 1/2 grav t^2
  //   x = zlo + rate*t
  //   gives t = [-(vz-rate) - sqrt((vz-rate)^2 - 2*grav*(zhi-zlo))] / grav
  //   where zhi-zlo > 0, grav < 0, and vz & rate can be either > 0 or < 0

  double v_relative,delta;
  if (domain->dimension == 3) {
    v_relative = vz - rate;
    delta = zhi - zlo;
  } else {
    v_relative = vy - rate;
    delta = yhi - ylo;
  }
  double t =
    (-v_relative - sqrt(v_relative*v_relative - 2.0*grav*delta)) / grav;
  nfreq = static_cast<int> (t/update->dt + 0.5);

  // 1st insertion on next timestep

  force_reneighbor = 1;
  next_reneighbor = update->ntimestep + 1;
  nfirst = next_reneighbor;
  ninserted = 0;

  // nper = # to insert each time
  // depends on specified volume fraction
  // volume = volume of insertion region
  // volume_one = volume of inserted particle (with max possible radius)
  // in 3d, insure dy >= 1, for quasi-2d simulations

  double volume,volume_one=1.0;

  molradius_max = 0.0;
  if (mode == MOLECULE) {
    for (int i = 0; i < nmol; i++)
      molradius_max = MAX(molradius_max,onemols[i]->molradius);
  }

  if (domain->dimension == 3) {
    if (region_style == 1) {
      double dy = yhi - ylo;
      if (dy < 1.0) dy = 1.0;
      volume = (xhi-xlo) * dy * (zhi-zlo);
    } else volume = MY_PI*rc*rc * (zhi-zlo);
    if (mode == MOLECULE) {
      volume_one = 4.0/3.0 * MY_PI * molradius_max*molradius_max*molradius_max;
    } else if (dstyle == ONE || dstyle == RANGE) {
      volume_one = 4.0/3.0 * MY_PI * radius_max*radius_max*radius_max;
    } else if (dstyle == POLY) {
      volume_one = 0.0;
      for (int i = 0; i < npoly; i++)
        volume_one += (4.0/3.0 * MY_PI *
          radius_poly[i]*radius_poly[i]*radius_poly[i]) * frac_poly[i];
    }
  } else {
    volume = (xhi-xlo) * (yhi-ylo);
    if (mode == MOLECULE) {
      volume_one = MY_PI * molradius_max*molradius_max;
    } else if (dstyle == ONE || dstyle == RANGE) {
      volume_one = MY_PI * radius_max*radius_max;
    } else if (dstyle == POLY) {
      volume_one = 0.0;
      for (int i = 0; i < npoly; i++)
        volume_one += (MY_PI * radius_poly[i]*radius_poly[i]) * frac_poly[i];
    }
  }

  nper = static_cast<int> (volfrac*volume/volume_one);
  if (nper == 0) error->all(FLERR,"Fix pour insertion count per timestep is 0");
  int nfinal = update->ntimestep + 1 + (ninsert-1)/nper * nfreq;

  // print stats

  if (comm->me == 0) {
    if (screen)
      fprintf(screen,
              "Particle insertion: %d every %d steps, %d by step %d\n",
              nper,nfreq,ninsert,nfinal);
    if (logfile)
      fprintf(logfile,
              "Particle insertion: %d every %d steps, %d by step %d\n",
              nper,nfreq,ninsert,nfinal);
  }
}

/* ---------------------------------------------------------------------- */

FixPour::~FixPour()
{
  delete random;
  delete [] molfrac;
  delete [] idrigid;
  delete [] idshake;
  delete [] radius_poly;
  delete [] frac_poly;
  memory->destroy(coords);
  memory->destroy(imageflags);
}

/* ---------------------------------------------------------------------- */

int FixPour::setmask()
{
  int mask = 0;
  mask |= PRE_EXCHANGE;
  return mask;
}

/* ---------------------------------------------------------------------- */

void FixPour::init()
{
  if (domain->triclinic)
    error->all(FLERR,"Cannot use fix pour with triclinic box");

  // insure gravity fix (still) exists
  // for 3d must point in -z, for 2d must point in -y
  // else insertion cannot work

  int ifix = modify->find_fix_by_style("^gravity");
  if (ifix == -1)
    error->all(FLERR,"No fix gravity defined for fix pour");

  int varflag = ((FixGravity *) modify->fix[ifix])->varflag;
  if (varflag != CONSTANT)
    error->all(FLERR,"Fix gravity for fix pour must be constant");

  double xgrav = ((FixGravity *) modify->fix[ifix])->xgrav;
  double ygrav = ((FixGravity *) modify->fix[ifix])->ygrav;
  double zgrav = ((FixGravity *) modify->fix[ifix])->zgrav;

  if (domain->dimension == 3) {
    if (fabs(xgrav) > EPSILON || fabs(ygrav) > EPSILON ||
        fabs(zgrav+1.0) > EPSILON)
      error->all(FLERR,"Gravity must point in -z to use with fix pour in 3d");
  } else {
    if (fabs(xgrav) > EPSILON || fabs(ygrav+1.0) > EPSILON ||
        fabs(zgrav) > EPSILON)
      error->all(FLERR,"Gravity must point in -y to use with fix pour in 2d");
  }

  double gnew = - ((FixGravity *) modify->fix[ifix])->magnitude * force->ftm2v;
  if (gnew != grav)
    error->all(FLERR,"Gravity changed since fix pour was created");

  // if rigidflag defined, check for rigid/small fix
  // its molecule template must be same as this one

  fixrigid = nullptr;
  if (rigidflag) {
    int ifix = modify->find_fix(idrigid);
    if (ifix < 0) error->all(FLERR,"Fix pour rigid fix does not exist");
    fixrigid = modify->fix[ifix];
    int tmp;
    if (onemols != (Molecule **) fixrigid->extract("onemol",tmp))
      error->all(FLERR,
                 "Fix pour and fix rigid/small not using "
                 "same molecule template ID");
  }

  // if shakeflag defined, check for SHAKE fix
  // its molecule template must be same as this one

  fixshake = nullptr;
  if (shakeflag) {
    int ifix = modify->find_fix(idshake);
    if (ifix < 0) error->all(FLERR,"Fix pour shake fix does not exist");
    fixshake = modify->fix[ifix];
    int tmp;
    if (onemols != (Molecule **) fixshake->extract("onemol",tmp))
      error->all(FLERR,"Fix pour and fix shake not using "
                 "same molecule template ID");
  }
}

/* ----------------------------------------------------------------------
   initialize temporary data structures
------------------------------------------------------------------------- */

void FixPour::init_near_lists(int nnew, INearList* & local_nlist, IDistributedNearList* & dist_nlist)
{
  // ncount = # of my atoms that overlap the insertion region
  int ncount = 0;

  for (int i = 0; i < atom->nlocal; i++) {
    if (overlap(i)) {
        ncount++;
    }
  }

  NearList * nlist = new NearList(lmp);

  if(comm->nprocs > 1) {
    int ntotal = 0;
    MPI_Allreduce(&ncount, &ntotal, 1, MPI_INT, MPI_SUM, world);

    DistributedNearList * dist = new DistributedNearList(lmp);

    // nlist only stores local atoms
    nlist->allocate(ncount);

    // dist_nlist stores all local atoms + all inserted
    dist->allocate(ntotal + nnew * natom_max);

    local_nlist = nlist;
    dist_nlist = dist;
  } else {
    // local_nlist stores local atoms + all inserted
    nlist->allocate(ncount + nnew * natom_max);

    local_nlist = nlist;
    dist_nlist = nullptr;
  }
}

/* ----------------------------------------------------------------------
   remove temporary data structures
------------------------------------------------------------------------- */

void FixPour::cleanup_near_lists(INearList* & local_nlist, IDistributedNearList* & dist_nlist)
{
  delete local_nlist;
  delete dist_nlist;
  local_nlist = nullptr;
  dist_nlist = nullptr;
}

/* ----------------------------------------------------------------------
   perform particle insertion
------------------------------------------------------------------------- */

void FixPour::pre_exchange()
{
  int i,m,flag,nlocalprev,imol,natom;
  double r[3],rotmat[3][3],quat[4],vnew[3];
  double *newcoord;

  // just return if should not be called on this timestep

  if (next_reneighbor != update->ntimestep) return;

  // clear ghost count and any ghost bonus data internal to AtomVec
  // same logic as beginning of Comm::exchange()
  // do it now b/c inserting atoms will overwrite ghost atoms

  atom->nghost = 0;
  atom->avec->clear_bonus();

  // find current max atom and molecule IDs on every insertion step

  if (!idnext) find_maxid();

  // nnew = # of particles (atoms or molecules) to insert this timestep

  int nnew = nper;
  if (ninserted + nnew > ninsert) nnew = ninsert - ninserted;

  // lo/hi current = z (or y) bounds of insertion region this timestep

  int dimension = domain->dimension;
  if (dimension == 3) {
    lo_current = zlo + (update->ntimestep - nfirst) * update->dt * rate;
    hi_current = zhi + (update->ntimestep - nfirst) * update->dt * rate;
  } else {
    lo_current = ylo + (update->ntimestep - nfirst) * update->dt * rate;
    hi_current = yhi + (update->ntimestep - nfirst) * update->dt * rate;
  }

  double **x = atom->x;
  double *radius = atom->radius;

  INearList * local_nlist = nullptr;
  IDistributedNearList * dist_nlist = nullptr;

  // this is a factory method that can be overloaded by subclasses
  init_near_lists(nnew, local_nlist, dist_nlist);

  // load local near list with overlapping atoms
  for (i = 0; i < atom->nlocal; i++) {
    if (overlap(i)) {
      local_nlist->insert(x[i], radius[i]);
    }
  }

  INearList * full_nlist = local_nlist;

  // generate full list if there are more than one processor
  if(comm->nprocs > 1) {
    dist_nlist->allgather(local_nlist);
    full_nlist = dist_nlist;
  }

<<<<<<< HEAD
  // nprevious = total of ncount across all procs
  int nprevious = full_nlist->count();
=======
  double *ptr = nullptr;
  if (ncount) ptr = xmine[0];
  MPI_Allgatherv(ptr,4*ncount,MPI_DOUBLE,
                 xnear[0],recvcounts,displs,MPI_DOUBLE,world);
>>>>>>> 36fdba32

  // insert new particles into list, one by one
  // check against all nearby atoms and previously inserted ones
  // if there is an overlap then try again at same z (3d) or y (2d) coord
  // else insert by adding to list
  // max = maximum # of insertion attempts for all particles
  // h = height, biased to give uniform distribution in time of insertion
  // for MOLECULE mode:
  //   coords = coords of all atoms in particle
  //   perform random rotation around center pt
  //   apply PBC so final coords are inside box
  //   store image flag modified due to PBC

  int success;
  double radtmp,delx,dely,delz,rsq,radsum,rn,h;
  double coord[3];

  double denstmp;
  double *sublo = domain->sublo;
  double *subhi = domain->subhi;

  int nsuccess = 0;
  int attempt = 0;
  int maxiter = nnew * maxattempt;

  while (nsuccess < nnew) {
    rn = random->uniform();
    h = hi_current - rn*rn * (hi_current-lo_current);
    if (mode == ATOM) radtmp = radius_sample();

    success = 0;
    while (attempt < maxiter) {
      attempt++;
      xyz_random(h,coord);

      if (mode == ATOM) {
        natom = 1;
        coords[0][0] = coord[0];
        coords[0][1] = coord[1];
        coords[0][2] = coord[2];
        coords[0][3] = radtmp;
        imageflags[0] = ((imageint) IMGMAX << IMG2BITS) |
            ((imageint) IMGMAX << IMGBITS) | IMGMAX;
      } else {
        double rng = random->uniform();
        imol = 0;
        while (rng > molfrac[imol]) imol++;
        natom = onemols[imol]->natoms;
        if (dimension == 3) {
          r[0] = random->uniform() - 0.5;
          r[1] = random->uniform() - 0.5;
          r[2] = random->uniform() - 0.5;
        } else {
          r[0] = r[1] = 0.0;
          r[2] = 1.0;
        }
        double theta = random->uniform() * MY_2PI;
        MathExtra::norm3(r);
        MathExtra::axisangle_to_quat(r,theta,quat);
        MathExtra::quat_to_mat(quat,rotmat);
        for (i = 0; i < natom; i++) {
          MathExtra::matvec(rotmat,onemols[imol]->dx[i],coords[i]);
          coords[i][0] += coord[0];
          coords[i][1] += coord[1];
          coords[i][2] += coord[2];

          // coords[3] = particle radius
          // default to 0.5, if radii not defined in Molecule
          //   same as atom->avec->create_atom(), invoked below

          if (onemols[imol]->radiusflag)
            coords[i][3] = onemols[imol]->radius[i];
          else coords[i][3] = 0.5;

          imageflags[i] = ((imageint) IMGMAX << IMG2BITS) |
            ((imageint) IMGMAX << IMGBITS) | IMGMAX;
          domain->remap(coords[i],imageflags[i]);
        }
      }

      // if any pair of atoms overlap, try again
      for (m = 0; m < natom; m++) {
        if (full_nlist->has_overlap(coords[m], coords[m][3]))
            break;
      }
      if (m == natom) {
        success = 1;
        break;
      }
    }

    if (!success) break;

    // proceed with insertion

    nsuccess++;
    nlocalprev = atom->nlocal;

    // add all atoms in particle to near list

    for (m = 0; m < natom; m++) {
      full_nlist->insert(coords[m], coords[m][3]);
    }

    // choose random velocity for new particle
    // used for every atom in molecule
    // z velocity set to what velocity would be if particle
    //   had fallen from top of insertion region
    //   this gives continuous stream of atoms
    //   solution for v from these 2 eqs, after eliminate t:
    //     v = vz + grav*t
    //     coord[2] = hi_current + vz*t + 1/2 grav t^2

    if (dimension == 3) {
      vnew[0] = vxlo + random->uniform() * (vxhi-vxlo);
      vnew[1] = vylo + random->uniform() * (vyhi-vylo);
      vnew[2] = -sqrt(vz*vz + 2.0*grav*(coord[2]-hi_current));
    } else {
      vnew[0] = vxlo + random->uniform() * (vxhi-vxlo);
      vnew[1] = -sqrt(vy*vy + 2.0*grav*(coord[1]-hi_current));
      vnew[2] = 0.0;
    }

    // check if new atoms are in my sub-box or above it if I am highest proc
    // if so, add atom to my list via create_atom()
    // initialize additional info about the atoms
    // set group mask to "all" plus fix group

    for (m = 0; m < natom; m++) {
      if (mode == ATOM)
        denstmp = density_lo + random->uniform() * (density_hi-density_lo);
      newcoord = coords[m];

      flag = 0;
      if (newcoord[0] >= sublo[0] && newcoord[0] < subhi[0] &&
          newcoord[1] >= sublo[1] && newcoord[1] < subhi[1] &&
          newcoord[2] >= sublo[2] && newcoord[2] < subhi[2]) flag = 1;
      else if (dimension == 3 && newcoord[2] >= domain->boxhi[2]) {
        if (comm->layout != Comm::LAYOUT_TILED) {
          if (comm->myloc[2] == comm->procgrid[2]-1 &&
              newcoord[0] >= sublo[0] && newcoord[0] < subhi[0] &&
              newcoord[1] >= sublo[1] && newcoord[1] < subhi[1]) flag = 1;
        } else {
          if (comm->mysplit[2][1] == 1.0 &&
              newcoord[0] >= sublo[0] && newcoord[0] < subhi[0] &&
              newcoord[1] >= sublo[1] && newcoord[1] < subhi[1]) flag = 1;
        }
      } else if (dimension == 2 && newcoord[1] >= domain->boxhi[1]) {
        if (comm->layout != Comm::LAYOUT_TILED) {
          if (comm->myloc[1] == comm->procgrid[1]-1 &&
              newcoord[0] >= sublo[0] && newcoord[0] < subhi[0]) flag = 1;
        } else {
          if (comm->mysplit[1][1] == 1.0 &&
              newcoord[0] >= sublo[0] && newcoord[0] < subhi[0]) flag = 1;
        }
      }

      if (flag) {
        if (mode == ATOM) atom->avec->create_atom(ntype,coords[m]);
        else atom->avec->create_atom(ntype+onemols[imol]->type[m],coords[m]);
        int n = atom->nlocal - 1;
        atom->tag[n] = maxtag_all + m+1;
        if (mode == MOLECULE) {
          if (atom->molecule_flag) {
            if (onemols[imol]->moleculeflag) {
              atom->molecule[n] = maxmol_all + onemols[imol]->molecule[m];
            } else {
              atom->molecule[n] = maxmol_all+1;
            }
          }
          if (atom->molecular == Atom::TEMPLATE) {
            atom->molindex[n] = 0;
            atom->molatom[n] = m;
          }
        }
        atom->mask[n] = 1 | groupbit;
        atom->image[n] = imageflags[m];
        atom->v[n][0] = vnew[0];
        atom->v[n][1] = vnew[1];
        atom->v[n][2] = vnew[2];
        if (mode == ATOM) {
          radtmp = newcoord[3];
          atom->radius[n] = radtmp;
          atom->rmass[n] = 4.0*MY_PI/3.0 * radtmp*radtmp*radtmp * denstmp;
        } else {
          onemols[imol]->quat_external = quat;
          atom->add_molecule_atom(onemols[imol],m,n,maxtag_all);
        }

        modify->create_attribute(n);
      }
    }

    // FixRigidSmall::set_molecule stores rigid body attributes
    //   coord is new position of geometric center of mol, not COM
    // FixShake::set_molecule stores shake info for molecule

    if (rigidflag)
      fixrigid->set_molecule(nlocalprev,maxtag_all,imol,coord,vnew,quat);
    else if (shakeflag)
      fixshake->set_molecule(nlocalprev,maxtag_all,imol,coord,vnew,quat);

    maxtag_all += natom;
    if (mode == MOLECULE && atom->molecule_flag) {
      if (onemols[imol]->moleculeflag) {
        maxmol_all += onemols[imol]->nmolecules;
      } else {
        maxmol_all++;
      }
    }
  }

  // warn if not successful with all insertions b/c too many attempts

  int ninserted_atoms = full_nlist->count() - nprevious;
  int ninserted_mols = ninserted_atoms / natom;
  ninserted += ninserted_mols;
  if (ninserted_mols < nnew && comm->me == 0)
    error->warning(FLERR,"Less insertions than requested",0);

  // reset global natoms,nbonds,etc
  // increment maxtag_all and maxmol_all if necessary
  // if global map exists, reset it now instead of waiting for comm
  //   since other pre-exchange fixes may use it
  //   invoke map_init() b/c atom count has grown

  if (ninserted_atoms) {
    atom->natoms += ninserted_atoms;
    if (atom->natoms < 0)
      error->all(FLERR,"Too many total atoms");
    if (mode == MOLECULE) {
      atom->nbonds += onemols[imol]->nbonds * ninserted_mols;
      atom->nangles += onemols[imol]->nangles * ninserted_mols;
      atom->ndihedrals += onemols[imol]->ndihedrals * ninserted_mols;
      atom->nimpropers += onemols[imol]->nimpropers * ninserted_mols;
    }
    if (maxtag_all >= MAXTAGINT)
      error->all(FLERR,"New atom IDs exceed maximum allowed ID");
    if (atom->map_style != Atom::MAP_NONE) {
      atom->map_init();
      atom->map_set();
    }
  }

  // free local memory

  cleanup_near_lists(local_nlist, dist_nlist);

  // next timestep to insert

  if (ninserted < ninsert) next_reneighbor += nfreq;
  else next_reneighbor = 0;
}

/* ----------------------------------------------------------------------
   maxtag_all = current max atom ID for all atoms
   maxmol_all = current max molecule ID for all atoms
------------------------------------------------------------------------- */

void FixPour::find_maxid()
{
  tagint *tag = atom->tag;
  tagint *molecule = atom->molecule;
  int nlocal = atom->nlocal;

  tagint max = 0;
  for (int i = 0; i < nlocal; i++) max = MAX(max,tag[i]);
  MPI_Allreduce(&max,&maxtag_all,1,MPI_LMP_TAGINT,MPI_MAX,world);

  if (mode == MOLECULE && molecule) {
    max = 0;
    for (int i = 0; i < nlocal; i++) max = MAX(max,molecule[i]);
    MPI_Allreduce(&max,&maxmol_all,1,MPI_LMP_TAGINT,MPI_MAX,world);
  }
}

/* ----------------------------------------------------------------------
   check if particle i could overlap with a particle inserted into region
   return 1 if yes, 0 if no
   for ATOM mode, use delta with maximum size for inserted atoms
   for MOLECULE mode, use delta with max radius of inserted molecules
   if ignore line/tri set, ignore line or tri particles
   account for PBC in overlap decision via outside() and minimum_image()
------------------------------------------------------------------------- */

int FixPour::overlap(int i)
{
  double delta;

  if (ignoreflag) {
    if (ignoreline && atom->line[i] >= 0) return 0;
    if (ignoretri && atom->tri[i] >= 0) return 0;
  }

  if (mode == ATOM) delta = atom->radius[i] + radius_max;
  else delta = atom->radius[i] + molradius_max;

  double *x = atom->x[i];

  if (domain->dimension == 3) {
    if (region_style == 1) {
      if (outside(0,x[0],xlo-delta,xhi+delta)) return 0;
      if (outside(1,x[1],ylo-delta,yhi+delta)) return 0;
      if (outside(2,x[2],lo_current-delta,hi_current+delta)) return 0;
    } else {
      double delx = x[0] - xc;
      double dely = x[1] - yc;
      double delz = 0.0;
      domain->minimum_image(delx,dely,delz);
      double rsq = delx*delx + dely*dely;
      double r = rc + delta;
      if (rsq > r*r) return 0;
      if (outside(2,x[2],lo_current-delta,hi_current+delta)) return 0;
    }
  } else {
    if (outside(0,x[0],xlo-delta,xhi+delta)) return 0;
    if (outside(1,x[1],lo_current-delta,hi_current+delta)) return 0;
  }

  return 1;
}

/* ----------------------------------------------------------------------
   check if value is inside/outside lo/hi bounds in dimension
   account for PBC if needed
   return 1 if value is outside, 0 if inside
------------------------------------------------------------------------- */

bool FixPour::outside(int dim, double value, double lo, double hi)
{
  double boxlo = domain->boxlo[dim];
  double boxhi = domain->boxhi[dim];

  // check for value inside/outside range, ignoring periodicity
  // if inside or dim is non-periodic, only this test is needed

  bool outside_range = (value < lo || value > hi);
  if (!outside_range || !domain->periodicity[dim]) return outside_range;

  // for periodic dimension:
  // must perform additional tests if range wraps around the periodic box

  bool outside_pbc_range = true;

  if ((lo < boxlo && hi > boxhi) || (hi - lo) > domain->prd[dim]) {
    // value is always inside
    outside_pbc_range = false;
  } else if (lo < boxlo) {
    // lower boundary crosses periodic boundary
    outside_pbc_range = (value > hi && value < lo + domain->prd[dim]);
  } else if (hi > boxhi) {
    // upper boundary crosses periodic boundary
    outside_pbc_range = (value < lo && value > hi - domain->prd[dim]);
  }

  return outside_pbc_range;
}

/* ---------------------------------------------------------------------- */

void FixPour::xyz_random(double h, double *coord)
{
  if (domain->dimension == 3) {
    if (region_style == 1) {
      coord[0] = xlo + random->uniform() * (xhi-xlo);
      coord[1] = ylo + random->uniform() * (yhi-ylo);
      coord[2] = h;
    } else {
      double r1,r2;
      while (1) {
        r1 = random->uniform() - 0.5;
        r2 = random->uniform() - 0.5;
        if (r1*r1 + r2*r2 < 0.25) break;
      }
      coord[0] = xc + 2.0*r1*rc;
      coord[1] = yc + 2.0*r2*rc;
      coord[2] = h;
    }
  } else {
    coord[0] = xlo + random->uniform() * (xhi-xlo);
    coord[1] = h;
    coord[2] = 0.0;
  }
}

/* ---------------------------------------------------------------------- */

double FixPour::radius_sample()
{
  if (dstyle == ONE) return radius_one;
  if (dstyle == RANGE) return radius_lo +
                         random->uniform()*(radius_hi-radius_lo);

  double value = random->uniform();

  int i = 0;
  double sum = 0.0;
  while (sum < value) {
    sum += frac_poly[i];
    i++;
  }
  return radius_poly[i-1];
}

/* ----------------------------------------------------------------------
   parse optional parameters at end of input line
------------------------------------------------------------------------- */

void FixPour::options(int narg, char **arg)
{
  // defaults

  iregion = -1;
  mode = ATOM;
  molfrac = nullptr;
  rigidflag = 0;
  idrigid = nullptr;
  shakeflag = 0;
  idshake = nullptr;
  idnext = 0;
  ignoreflag = ignoreline = ignoretri = 0;
  dstyle = ONE;
  radius_max = radius_one = 0.5;
  radius_poly = frac_poly = nullptr;
  density_lo = density_hi = 1.0;
  volfrac = 0.25;
  maxattempt = 50;
  rate = 0.0;
  vxlo = vxhi = vylo = vyhi = vy = vz = 0.0;

  int iarg = 0;
  while (iarg < narg) {
    if (strcmp(arg[iarg],"region") == 0) {
      if (iarg+2 > narg) error->all(FLERR,"Illegal fix pour command");
      iregion = domain->find_region(arg[iarg+1]);
      if (iregion == -1) error->all(FLERR,"Fix pour region ID does not exist");
      iarg += 2;

    } else if (strcmp(arg[iarg],"mol") == 0) {
      if (iarg+2 > narg) error->all(FLERR,"Illegal fix pour command");
      int imol = atom->find_molecule(arg[iarg+1]);
      if (imol == -1)
        error->all(FLERR,"Molecule template ID for fix pour does not exist");
      mode = MOLECULE;
      onemols = &atom->molecules[imol];
      nmol = onemols[0]->nset;
      delete [] molfrac;
      molfrac = new double[nmol];
      molfrac[0] = 1.0/nmol;
      for (int i = 1; i < nmol-1; i++) molfrac[i] = molfrac[i-1] + 1.0/nmol;
      molfrac[nmol-1] = 1.0;
      iarg += 2;
    } else if (strcmp(arg[iarg],"molfrac") == 0) {
      if (mode != MOLECULE) error->all(FLERR,"Illegal fix pour command");
      if (iarg+nmol+1 > narg) error->all(FLERR,"Illegal fix pour command");
      molfrac[0] = utils::numeric(FLERR,arg[iarg+1],false,lmp);
      for (int i = 1; i < nmol; i++)
        molfrac[i] = molfrac[i-1] + utils::numeric(FLERR,arg[iarg+i+1],false,lmp);
      if (molfrac[nmol-1] < 1.0-EPSILON || molfrac[nmol-1] > 1.0+EPSILON)
        error->all(FLERR,"Illegal fix pour command");
      molfrac[nmol-1] = 1.0;
      iarg += nmol+1;

    } else if (strcmp(arg[iarg],"rigid") == 0) {
      if (iarg+2 > narg) error->all(FLERR,"Illegal fix pour command");
      int n = strlen(arg[iarg+1]) + 1;
      delete [] idrigid;
      idrigid = new char[n];
      strcpy(idrigid,arg[iarg+1]);
      rigidflag = 1;
      iarg += 2;
    } else if (strcmp(arg[iarg],"shake") == 0) {
      if (iarg+2 > narg) error->all(FLERR,"Illegal fix pour command");
      int n = strlen(arg[iarg+1]) + 1;
      delete [] idshake;
      idshake = new char[n];
      strcpy(idshake,arg[iarg+1]);
      shakeflag = 1;
      iarg += 2;

    } else if (strcmp(arg[iarg],"id") == 0) {
      if (iarg+2 > narg) error->all(FLERR,"Illegal fix pour command");
      if (strcmp(arg[iarg+1],"max") == 0) idnext = 0;
      else if (strcmp(arg[iarg+1],"next") == 0) idnext = 1;
      else error->all(FLERR,"Illegal fix pour command");
      iarg += 2;

    } else if (strcmp(arg[iarg],"ignore") == 0) {
      if (atom->line_flag) ignoreline = 1;
      if (atom->tri_flag) ignoretri = 1;
      if (ignoreline || ignoretri) ignoreflag = 1;
      iarg += 1;

    } else if (strcmp(arg[iarg],"diam") == 0) {
      if (iarg+2 > narg) error->all(FLERR,"Illegal fix pour command");
      if (strcmp(arg[iarg+1],"one") == 0) {
        if (iarg+3 > narg) error->all(FLERR,"Illegal fix pour command");
        dstyle = ONE;
        radius_one = 0.5 * utils::numeric(FLERR,arg[iarg+2],false,lmp);
        radius_max = radius_one;
        iarg += 3;
      } else if (strcmp(arg[iarg+1],"range") == 0) {
        if (iarg+4 > narg) error->all(FLERR,"Illegal fix pour command");
        dstyle = RANGE;
        radius_lo = 0.5 * utils::numeric(FLERR,arg[iarg+2],false,lmp);
        radius_hi = 0.5 * utils::numeric(FLERR,arg[iarg+3],false,lmp);
        if (radius_lo > radius_hi) error->all(FLERR,"Illegal fix pour command");
        radius_max = radius_hi;
        iarg += 4;
      } else if (strcmp(arg[iarg+1],"poly") == 0) {
        if (iarg+3 > narg) error->all(FLERR,"Illegal fix pour command");
        dstyle = POLY;
        npoly = utils::inumeric(FLERR,arg[iarg+2],false,lmp);
        if (npoly <= 0) error->all(FLERR,"Illegal fix pour command");
        if (iarg+3 + 2*npoly > narg)
          error->all(FLERR,"Illegal fix pour command");
        radius_poly = new double[npoly];
        frac_poly = new double[npoly];
        iarg += 3;
        radius_max = 0.0;
        for (int i = 0; i < npoly; i++) {
          radius_poly[i] = 0.5 * utils::numeric(FLERR,arg[iarg++],false,lmp);
          frac_poly[i] = utils::numeric(FLERR,arg[iarg++],false,lmp);
          if (radius_poly[i] <= 0.0 || frac_poly[i] < 0.0)
            error->all(FLERR,"Illegal fix pour command");
          radius_max = MAX(radius_max,radius_poly[i]);
        }
        double sum = 0.0;
        for (int i = 0; i < npoly; i++) sum += frac_poly[i];
        if (fabs(sum - 1.0) > SMALL)
          error->all(FLERR,"Fix pour polydisperse fractions do not sum to 1.0");
      } else error->all(FLERR,"Illegal fix pour command");

    } else if (strcmp(arg[iarg],"dens") == 0) {
      if (iarg+3 > narg) error->all(FLERR,"Illegal fix pour command");
      density_lo = utils::numeric(FLERR,arg[iarg+1],false,lmp);
      density_hi = utils::numeric(FLERR,arg[iarg+2],false,lmp);
      if (density_lo > density_hi) error->all(FLERR,"Illegal fix pour command");
      iarg += 3;
    } else if (strcmp(arg[iarg],"vol") == 0) {
      if (iarg+3 > narg) error->all(FLERR,"Illegal fix pour command");
      volfrac = utils::numeric(FLERR,arg[iarg+1],false,lmp);
      maxattempt = utils::inumeric(FLERR,arg[iarg+2],false,lmp);
      iarg += 3;
    } else if (strcmp(arg[iarg],"rate") == 0) {
      if (iarg+2 > narg) error->all(FLERR,"Illegal fix pour command");
      rate = utils::numeric(FLERR,arg[iarg+1],false,lmp);
      iarg += 2;
    } else if (strcmp(arg[iarg],"vel") == 0) {
      if (domain->dimension == 3) {
        if (iarg+6 > narg) error->all(FLERR,"Illegal fix pour command");
        vxlo = utils::numeric(FLERR,arg[iarg+1],false,lmp);
        vxhi = utils::numeric(FLERR,arg[iarg+2],false,lmp);
        vylo = utils::numeric(FLERR,arg[iarg+3],false,lmp);
        vyhi = utils::numeric(FLERR,arg[iarg+4],false,lmp);
        if (vxlo > vxhi || vylo > vyhi)
          error->all(FLERR,"Illegal fix pour command");
        vz = utils::numeric(FLERR,arg[iarg+5],false,lmp);
        iarg += 6;
      } else {
        if (iarg+4 > narg) error->all(FLERR,"Illegal fix pour command");
        vxlo = utils::numeric(FLERR,arg[iarg+1],false,lmp);
        vxhi = utils::numeric(FLERR,arg[iarg+2],false,lmp);
        vy = utils::numeric(FLERR,arg[iarg+3],false,lmp);
        vz = 0.0;
        if (vxlo > vxhi) error->all(FLERR,"Illegal fix pour command");
        iarg += 4;
      }
    } else error->all(FLERR,"Illegal fix pour command");
  }
}

/* ---------------------------------------------------------------------- */

void FixPour::reset_dt()
{
  error->all(FLERR,"Cannot change timestep with fix pour");
}

/* ----------------------------------------------------------------------
   extract particle radius for atom type = itype
------------------------------------------------------------------------- */

void *FixPour::extract(const char *str, int &itype)
{
  if (strcmp(str,"radius") == 0) {
    if (mode == ATOM) {
      if (itype == ntype) oneradius = radius_max;
      else oneradius = 0.0;

    } else {

      // loop over onemols molecules
      // skip a molecule with no atoms as large as itype

      oneradius = 0.0;
      for (int i = 0; i < nmol; i++) {
        if (itype > ntype+onemols[i]->ntypes) continue;
        double *radius = onemols[i]->radius;
        int *type = onemols[i]->type;
        int natoms = onemols[i]->natoms;

        // check radii of atoms in Molecule with matching types
        // default to 0.5, if radii not defined in Molecule
        //   same as atom->avec->create_atom(), invoked in pre_exchange()

        for (int i = 0; i < natoms; i++)
          if (type[i]+ntype == itype) {
            if (radius) oneradius = MAX(oneradius,radius[i]);
            else oneradius = MAX(oneradius,0.5);
          }
      }
    }
    itype = 0;
    return &oneradius;
  }
  return nullptr;
}<|MERGE_RESOLUTION|>--- conflicted
+++ resolved
@@ -48,17 +48,10 @@
 /* ---------------------------------------------------------------------- */
 
 FixPour::FixPour(LAMMPS *lmp, int narg, char **arg) :
-<<<<<<< HEAD
-  Fix(lmp, narg, arg), radius_poly(NULL), frac_poly(NULL),
-  idrigid(NULL), idshake(NULL), onemols(NULL), molfrac(NULL), coords(NULL),
-  imageflags(NULL), fixrigid(NULL), fixshake(NULL),
-  random(NULL), random2(NULL)
-=======
   Fix(lmp, narg, arg), radius_poly(nullptr), frac_poly(nullptr),
   idrigid(nullptr), idshake(nullptr), onemols(nullptr), molfrac(nullptr), coords(nullptr),
-  imageflags(nullptr), fixrigid(nullptr), fixshake(nullptr), recvcounts(nullptr),
-  displs(nullptr), random(nullptr), random2(nullptr)
->>>>>>> 36fdba32
+  imageflags(nullptr), fixrigid(nullptr), fixshake(nullptr),
+  random(nullptr), random2(nullptr)
 {
   if (narg < 6) error->all(FLERR,"Illegal fix pour command");
 
@@ -486,15 +479,8 @@
     full_nlist = dist_nlist;
   }
 
-<<<<<<< HEAD
   // nprevious = total of ncount across all procs
   int nprevious = full_nlist->count();
-=======
-  double *ptr = nullptr;
-  if (ncount) ptr = xmine[0];
-  MPI_Allgatherv(ptr,4*ncount,MPI_DOUBLE,
-                 xnear[0],recvcounts,displs,MPI_DOUBLE,world);
->>>>>>> 36fdba32
 
   // insert new particles into list, one by one
   // check against all nearby atoms and previously inserted ones
