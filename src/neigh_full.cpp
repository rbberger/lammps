/* ----------------------------------------------------------------------
   LAMMPS - Large-scale Atomic/Molecular Massively Parallel Simulator
   http://lammps.sandia.gov, Sandia National Laboratories
   Steve Plimpton, sjplimp@sandia.gov

   Copyright (2003) Sandia Corporation.  Under the terms of Contract
   DE-AC04-94AL85000 with Sandia Corporation, the U.S. Government retains
   certain rights in this software.  This software is distributed under 
   the GNU General Public License.

   See the README file in the top-level LAMMPS directory.
------------------------------------------------------------------------- */

#include "neighbor.h"
#include "neigh_list.h"
#include "atom.h"
#include "group.h"
#include "error.h"

using namespace LAMMPS_NS;

/* ----------------------------------------------------------------------
   N^2 search for all neighbors
   every neighbor pair appears in list of both atoms i and j
------------------------------------------------------------------------- */

void Neighbor::full_nsq(NeighList *list)
{
  int i,j,n,itype,jtype,which,bitmask;
  double xtmp,ytmp,ztmp,delx,dely,delz,rsq;
  int *neighptr;

  int **special = atom->special;
  int **nspecial = atom->nspecial;
  int *tag = atom->tag;

  double **x = atom->x;
  int *type = atom->type;
  int *mask = atom->mask;
  int *molecule = atom->molecule;
  int nlocal = atom->nlocal;
  int nall = nlocal + atom->nghost;
  int molecular = atom->molecular;
  if (includegroup) {
    nlocal = atom->nfirst;
    bitmask = group->bitmask[includegroup];
  }

  int *ilist = list->ilist;
  int *numneigh = list->numneigh;
  int **firstneigh = list->firstneigh;
  int **pages = list->pages;

  int inum = 0;
  int npage = 0;
  int npnt = 0;

  // loop over owned atoms, storing neighbors

  for (i = 0; i < nlocal; i++) {

    if (pgsize - npnt < oneatom) {
      npnt = 0;
      npage++;
      if (npage == list->maxpage) pages = list->add_pages();
    }

    neighptr = &pages[npage][npnt];
    n = 0;

    itype = type[i];
    xtmp = x[i][0];
    ytmp = x[i][1];
    ztmp = x[i][2];

    // loop over all atoms, owned and ghost
    // skip i = j

    for (j = 0; j < nall; j++) {
      if (includegroup && !(mask[j] & bitmask)) continue;
      if (i == j) continue;
      jtype = type[j];
      if (exclude && exclusion(i,j,itype,jtype,mask,molecule)) continue;

      delx = xtmp - x[j][0];
      dely = ytmp - x[j][1];
      delz = ztmp - x[j][2];
      rsq = delx*delx + dely*dely + delz*delz;
      if (rsq <= cutneighsq[itype][jtype]) {
	if (molecular) {
	  which = find_special(special[i],nspecial[i],tag[j]);
	  if (which >= 0) neighptr[n++] = j ^ (which << SBBITS);
	} else neighptr[n++] = j;
      }
    }

    ilist[inum++] = i;
    firstneigh[i] = neighptr;
    numneigh[i] = n;
    npnt += n;
    if (n > oneatom || npnt >= pgsize)
      error->one(FLERR,"Neighbor list overflow, boost neigh_modify one or page");
  }

  list->inum = inum;
  list->gnum = 0;
}

/* ----------------------------------------------------------------------
   N^2 search for all neighbors
<<<<<<< HEAD
   include neighbors of ghost atoms (no "special neighbors" for ghosts)
=======
   include neighbors of ghost atoms, but no "special neighbors" for ghosts
>>>>>>> c6bbdcfb
   every neighbor pair appears in list of both atoms i and j
------------------------------------------------------------------------- */

void Neighbor::full_nsq_ghost(NeighList *list)
{
  int i,j,n,itype,jtype,which;
  double xtmp,ytmp,ztmp,delx,dely,delz,rsq;
  int *neighptr;

  int **special = atom->special;
  int **nspecial = atom->nspecial;
  int *tag = atom->tag;

  double **x = atom->x;
  int *type = atom->type;
  int *mask = atom->mask;
  int *molecule = atom->molecule;
  int nlocal = atom->nlocal;
  int nall = nlocal + atom->nghost;
  int molecular = atom->molecular;

  int *ilist = list->ilist;
  int *numneigh = list->numneigh;
  int **firstneigh = list->firstneigh;
  int **pages = list->pages;

  int inum = 0;
  int npage = 0;
  int npnt = 0;

  // loop over owned & ghost atoms, storing neighbors

  for (i = 0; i < nall; i++) {

    if (pgsize - npnt < oneatom) {
      npnt = 0;
      npage++;
      if (npage == list->maxpage) pages = list->add_pages();
    }

    neighptr = &pages[npage][npnt];
    n = 0;

    itype = type[i];
    xtmp = x[i][0];
    ytmp = x[i][1];
    ztmp = x[i][2];

    // loop over all atoms, owned and ghost
    // skip i = j

    if (i < nlocal) {
      for (j = 0; j < nall; j++) {
	if (i == j) continue;
	jtype = type[j];
	if (exclude && exclusion(i,j,itype,jtype,mask,molecule)) continue;
	
	delx = xtmp - x[j][0];
	dely = ytmp - x[j][1];
	delz = ztmp - x[j][2];
	rsq = delx*delx + dely*dely + delz*delz;
	if (rsq <= cutneighsq[itype][jtype]) {
	  if (molecular) {
	    which = find_special(special[i],nspecial[i],tag[j]);
	    if (which >= 0) neighptr[n++] = j ^ (which << SBBITS);
	  } else neighptr[n++] = j;
	}
      }
    } else {
      for (j = 0; j < nall; j++) {
	if (i == j) continue;
	jtype = type[j];
	if (exclude && exclusion(i,j,itype,jtype,mask,molecule)) continue;
	
	delx = xtmp - x[j][0];
	dely = ytmp - x[j][1];
	delz = ztmp - x[j][2];
	rsq = delx*delx + dely*dely + delz*delz;

	if (rsq <= cutneighghostsq[itype][jtype])
	  neighptr[n++] = j;
      }
    }

    ilist[inum++] = i;
    firstneigh[i] = neighptr;
    numneigh[i] = n;
    npnt += n;
    if (n > oneatom || npnt >= pgsize)
      error->one(FLERR,
		 "Neighbor list overflow, boost neigh_modify one or page");
  }

  list->inum = atom->nlocal;
  list->gnum = inum - atom->nlocal;
}

/* ----------------------------------------------------------------------
   binned neighbor list construction for all neighbors
   every neighbor pair appears in list of both atoms i and j
------------------------------------------------------------------------- */

void Neighbor::full_bin(NeighList *list)
{
  int i,j,k,n,itype,jtype,ibin,which;
  double xtmp,ytmp,ztmp,delx,dely,delz,rsq;
  int *neighptr;

  // bin owned & ghost atoms

  bin_atoms();

  int **special = atom->special;
  int **nspecial = atom->nspecial;
  int *tag = atom->tag;

  double **x = atom->x;
  int *type = atom->type;
  int *mask = atom->mask;
  int *molecule = atom->molecule;
  int nlocal = atom->nlocal;
  int molecular = atom->molecular;
  if (includegroup) nlocal = atom->nfirst;

  int *ilist = list->ilist;
  int *numneigh = list->numneigh;
  int **firstneigh = list->firstneigh;
  int **pages = list->pages;
  int nstencil = list->nstencil;
  int *stencil = list->stencil;

  int inum = 0;
  int npage = 0;
  int npnt = 0;

  // loop over owned atoms, storing neighbors

  for (i = 0; i < nlocal; i++) {

    if (pgsize - npnt < oneatom) {
      npnt = 0;
      npage++;
      if (npage == list->maxpage) pages = list->add_pages();
    }

    neighptr = &pages[npage][npnt];
    n = 0;

    itype = type[i];
    xtmp = x[i][0];
    ytmp = x[i][1];
    ztmp = x[i][2];

    // loop over all atoms in surrounding bins in stencil including self
    // skip i = j

    ibin = coord2bin(x[i]);

    for (k = 0; k < nstencil; k++) {
      for (j = binhead[ibin+stencil[k]]; j >= 0; j = bins[j]) {
	if (i == j) continue;

	jtype = type[j];
	if (exclude && exclusion(i,j,itype,jtype,mask,molecule)) continue;

	delx = xtmp - x[j][0];
	dely = ytmp - x[j][1];
	delz = ztmp - x[j][2];
	rsq = delx*delx + dely*dely + delz*delz;

	if (rsq <= cutneighsq[itype][jtype]) {
	  if (molecular) {
	    which = find_special(special[i],nspecial[i],tag[j]);
	    if (which >= 0) neighptr[n++] = j ^ (which << SBBITS);
	  } else neighptr[n++] = j;
	}
      }
    }

    ilist[inum++] = i;
    firstneigh[i] = neighptr;
    numneigh[i] = n;
    npnt += n;
    if (n > oneatom || npnt >= pgsize)
      error->one(FLERR,
		 "Neighbor list overflow, boost neigh_modify one or page");
  }

  list->inum = inum;
  list->gnum = 0;
}

/* ----------------------------------------------------------------------
   binned neighbor list construction for all neighbors
<<<<<<< HEAD
   include neighbors of ghost atoms (no "special neighbors" for ghosts)
=======
   include neighbors of ghost atoms, but no "special neighbors" for ghosts
>>>>>>> c6bbdcfb
   every neighbor pair appears in list of both atoms i and j
------------------------------------------------------------------------- */

void Neighbor::full_bin_ghost(NeighList *list)
{
  int i,j,k,n,itype,jtype,ibin,which;
  double xtmp,ytmp,ztmp,delx,dely,delz,rsq;
  int xbin,ybin,zbin,xbin2,ybin2,zbin2;
  int *neighptr;

  // bin owned & ghost atoms

  bin_atoms();

  int **special = atom->special;
  int **nspecial = atom->nspecial;
  int *tag = atom->tag;

  double **x = atom->x;
  int *type = atom->type;
  int *mask = atom->mask;
  int *molecule = atom->molecule;
  int nlocal = atom->nlocal;
  int nall = nlocal + atom->nghost;
  int molecular = atom->molecular;

  int *ilist = list->ilist;
  int *numneigh = list->numneigh;
  int **firstneigh = list->firstneigh;
  int **pages = list->pages;
  int nstencil = list->nstencil;
  int *stencil = list->stencil;
  int **stencilxyz = list->stencilxyz;

  int inum = 0;
  int npage = 0;
  int npnt = 0;

  // loop over owned & ghost atoms, storing neighbors

  for (i = 0; i < nall; i++) {

    if (pgsize - npnt < oneatom) {
      npnt = 0;
      npage++;
      if (npage == list->maxpage) pages = list->add_pages();
    }

    neighptr = &pages[npage][npnt];
    n = 0;

    itype = type[i];
    xtmp = x[i][0];
    ytmp = x[i][1];
    ztmp = x[i][2];

    // loop over all atoms in surrounding bins in stencil including self
    // when i is a ghost atom, must check if stencil bin is out of bounds
    // skip i = j

    if (i < nlocal) {
      ibin = coord2bin(x[i]);
      for (k = 0; k < nstencil; k++) {
	for (j = binhead[ibin+stencil[k]]; j >= 0; j = bins[j]) {
	  if (i == j) continue;
	  
	  jtype = type[j];
	  if (exclude && exclusion(i,j,itype,jtype,mask,molecule)) continue;
	
	  delx = xtmp - x[j][0];
	  dely = ytmp - x[j][1];
	  delz = ztmp - x[j][2];
	  rsq = delx*delx + dely*dely + delz*delz;
	
	  if (rsq <= cutneighsq[itype][jtype]) {
	    if (molecular) {
	      which = find_special(special[i],nspecial[i],tag[j]);
	      if (which >= 0) neighptr[n++] = j ^ (which << SBBITS);
	    } else neighptr[n++] = j;
	  }
	}
      }

    } else {
      ibin = coord2bin(x[i],xbin,ybin,zbin);
      for (k = 0; k < nstencil; k++) {
	xbin2 = xbin + stencilxyz[k][0];
	ybin2 = ybin + stencilxyz[k][1];
	zbin2 = zbin + stencilxyz[k][2];
	if (xbin2 < 0 || xbin2 >= mbinx ||
	    ybin2 < 0 || ybin2 >= mbiny ||
	    zbin2 < 0 || zbin2 >= mbinz) continue;
	for (j = binhead[ibin+stencil[k]]; j >= 0; j = bins[j]) {
	  if (i == j) continue;
	  
	  jtype = type[j];
	  if (exclude && exclusion(i,j,itype,jtype,mask,molecule)) continue;
	
	  delx = xtmp - x[j][0];
	  dely = ytmp - x[j][1];
	  delz = ztmp - x[j][2];
	  rsq = delx*delx + dely*dely + delz*delz;

	  if (rsq <= cutneighghostsq[itype][jtype])
	    neighptr[n++] = j;
	}
      }
    }

    ilist[inum++] = i;
    firstneigh[i] = neighptr;
    numneigh[i] = n;
    npnt += n;
    if (n > oneatom || npnt >= pgsize)
      error->one(FLERR,
		 "Neighbor list overflow, boost neigh_modify one or page");
  }

  list->inum = atom->nlocal;
  list->gnum = inum - atom->nlocal;
}

/* ----------------------------------------------------------------------
   binned neighbor list construction for all neighbors
   multi-type stencil is itype dependent and is distance checked
   every neighbor pair appears in list of both atoms i and j
------------------------------------------------------------------------- */

void Neighbor::full_multi(NeighList *list)
{
  int i,j,k,n,itype,jtype,ibin,which,ns;
  double xtmp,ytmp,ztmp,delx,dely,delz,rsq;
  int *neighptr,*s;
  double *cutsq,*distsq;

  // bin local & ghost atoms

  bin_atoms();

  // loop over each atom, storing neighbors

  int **special = atom->special;
  int **nspecial = atom->nspecial;
  int *tag = atom->tag;

  double **x = atom->x;
  int *type = atom->type;
  int *mask = atom->mask;
  int *molecule = atom->molecule;
  int nlocal = atom->nlocal;
  int molecular = atom->molecular;
  if (includegroup) nlocal = atom->nfirst;

  int *ilist = list->ilist;
  int *numneigh = list->numneigh;
  int **firstneigh = list->firstneigh;
  int **pages = list->pages;
  int *nstencil_multi = list->nstencil_multi;
  int **stencil_multi = list->stencil_multi;
  double **distsq_multi = list->distsq_multi;

  int inum = 0;
  int npage = 0;
  int npnt = 0;

  for (i = 0; i < nlocal; i++) {

    if (pgsize - npnt < oneatom) {
      npnt = 0;
      npage++;
      if (npage == list->maxpage) pages = list->add_pages();
    }

    neighptr = &pages[npage][npnt];
    n = 0;

    itype = type[i];
    xtmp = x[i][0];
    ytmp = x[i][1];
    ztmp = x[i][2];

    // loop over all atoms in other bins in stencil, including self
    // skip if i,j neighbor cutoff is less than bin distance
    // skip i = j

    ibin = coord2bin(x[i]);
    s = stencil_multi[itype];
    distsq = distsq_multi[itype];
    cutsq = cutneighsq[itype];
    ns = nstencil_multi[itype];
    for (k = 0; k < ns; k++) {
      for (j = binhead[ibin+s[k]]; j >= 0; j = bins[j]) {
	jtype = type[j];
	if (cutsq[jtype] < distsq[k]) continue;
	if (i == j) continue;

	if (exclude && exclusion(i,j,itype,jtype,mask,molecule)) continue;

	delx = xtmp - x[j][0];
	dely = ytmp - x[j][1];
	delz = ztmp - x[j][2];
	rsq = delx*delx + dely*dely + delz*delz;

	if (rsq <= cutneighsq[itype][jtype]) {
	  if (molecular) {
	    which = find_special(special[i],nspecial[i],tag[j]);
	    if (which >= 0) neighptr[n++] = j ^ (which << SBBITS);
	  } else neighptr[n++] = j;
	}
      }
    }

    ilist[inum++] = i;
    firstneigh[i] = neighptr;
    numneigh[i] = n;
    npnt += n;
    if (n > oneatom || npnt >= pgsize)
      error->one(FLERR,"Neighbor list overflow, boost neigh_modify one or page");
  }

  list->inum = inum;
  list->gnum = 0;
}<|MERGE_RESOLUTION|>--- conflicted
+++ resolved
@@ -108,11 +108,7 @@
 
 /* ----------------------------------------------------------------------
    N^2 search for all neighbors
-<<<<<<< HEAD
-   include neighbors of ghost atoms (no "special neighbors" for ghosts)
-=======
    include neighbors of ghost atoms, but no "special neighbors" for ghosts
->>>>>>> c6bbdcfb
    every neighbor pair appears in list of both atoms i and j
 ------------------------------------------------------------------------- */
 
@@ -307,11 +303,7 @@
 
 /* ----------------------------------------------------------------------
    binned neighbor list construction for all neighbors
-<<<<<<< HEAD
-   include neighbors of ghost atoms (no "special neighbors" for ghosts)
-=======
    include neighbors of ghost atoms, but no "special neighbors" for ghosts
->>>>>>> c6bbdcfb
    every neighbor pair appears in list of both atoms i and j
 ------------------------------------------------------------------------- */
 
