/* ----------------------------------------------------------------------
   LAMMPS - Large-scale Atomic/Molecular Massively Parallel Simulator
   http://lammps.sandia.gov, Sandia National Laboratories
   Steve Plimpton, sjplimp@sandia.gov

   Copyright (2003) Sandia Corporation.  Under the terms of Contract
   DE-AC04-94AL85000 with Sandia Corporation, the U.S. Government retains
   certain rights in this software.  This software is distributed under
   the GNU General Public License.

   See the README file in the top-level LAMMPS directory.
------------------------------------------------------------------------- */

#include "math.h"
#include "stdlib.h"
#include "string.h"
#include "ctype.h"
#include "pair_hybrid.h"
#include "atom.h"
#include "force.h"
#include "pair.h"
#include "neighbor.h"
#include "neigh_request.h"
#include "update.h"
#include "comm.h"
#include "memory.h"
#include "error.h"
#include "respa.h"

using namespace LAMMPS_NS;

/* ---------------------------------------------------------------------- */

PairHybrid::PairHybrid(LAMMPS *lmp) : Pair(lmp)
{
  nstyles = 0;
  styles = NULL;
  keywords = NULL;
  multiple = NULL;
  special_lj = NULL;
  special_coul = NULL;

  outerflag = 0;
  respaflag = 0;
}

/* ---------------------------------------------------------------------- */

PairHybrid::~PairHybrid()
{
  if (nstyles) {
    for (int m = 0; m < nstyles; m++) {
      delete styles[m];
      delete [] keywords[m];
      if (special_lj[m])   delete [] special_lj[m];
      if (special_coul[m]) delete [] special_coul[m];
    }
  }
  delete [] styles;
  delete [] keywords;
  delete [] multiple;

  delete [] special_lj;
  delete [] special_coul;

  delete [] svector;

  if (allocated) {
    memory->destroy(setflag);
    memory->destroy(cutsq);
    memory->destroy(cutghost);
    memory->destroy(nmap);
    memory->destroy(map);
  }
}

/* ----------------------------------------------------------------------
  call each sub-style's compute() or compute_outer() function
  accumulate sub-style global/peratom energy/virial in hybrid
  for global vflag = 1:
    each sub-style computes own virial[6]
    sum sub-style virial[6] to hybrid's virial[6]
  for global vflag = 2:
    call sub-style with adjusted vflag to prevent it calling
      virial_fdotr_compute()
    hybrid calls virial_fdotr_compute() on final accumulated f
------------------------------------------------------------------------- */

void PairHybrid::compute(int eflag, int vflag)
{
  int i,j,m,n;

  // if no_virial_fdotr_compute is set and global component of
  //   incoming vflag = 2, then
  // reset vflag as if global component were 1
  // necessary since one or more sub-styles cannot compute virial as F dot r

  if (no_virial_fdotr_compute && vflag % 4 == 2) vflag = 1 + vflag/4 * 4;

  if (eflag || vflag) ev_setup(eflag,vflag);
  else evflag = vflag_fdotr = eflag_global = vflag_global =
         eflag_atom = vflag_atom = 0;

  // check if global component of incoming vflag = 2
  // if so, reset vflag passed to substyle as if it were 0
  // necessary so substyle will not invoke virial_fdotr_compute()

  int vflag_substyle;
  if (vflag % 4 == 2) vflag_substyle = vflag/4 * 4;
  else vflag_substyle = vflag;

  double *saved_special = save_special();

<<<<<<< HEAD
  Respa *respa = NULL;
  // check if we are running with r-RESPA using the hybrid keyword
  if (strstr(update->integrate_style,"respa")) {
    respa = (Respa *) update->integrate;
    if (respa->nhybrid_styles > 0)
      respaflag = 1;
=======
  // check if we are running with r-RESPA using the hybrid keyword

  Respa *respa = NULL;
  if (strstr(update->integrate_style,"respa")) {
    respa = (Respa *) update->integrate;
    if (respa->nhybrid_styles > 0) respaflag = 1;
>>>>>>> a4af6769
  }

  for (m = 0; m < nstyles; m++) {

    set_special(m);

    if (!respaflag || (respaflag && respa->hybrid_compute[m])) {

      // invoke compute() unless compute flag is turned off or
      // outerflag is set and sub-style has a compute_outer() method

      if (styles[m]->compute_flag == 0) continue;
      if (outerflag && styles[m]->respa_enable) 
        styles[m]->compute_outer(eflag,vflag_substyle);
      else styles[m]->compute(eflag,vflag_substyle);
    }

    restore_special(saved_special);

<<<<<<< HEAD
    // jump to next sub-style if r-RESPA does not want global accumulator data
    if (respaflag && !respa->tally_global)
      continue;
=======
    // jump to next sub-style if r-RESPA does not want global accumulated data

    if (respaflag && !respa->tally_global) continue;
>>>>>>> a4af6769

    if (eflag_global) {
      eng_vdwl += styles[m]->eng_vdwl;
      eng_coul += styles[m]->eng_coul;
    }
    if (vflag_global) {
      for (n = 0; n < 6; n++) virial[n] += styles[m]->virial[n];
    }
    if (eflag_atom) {
      n = atom->nlocal;
      if (force->newton_pair) n += atom->nghost;
      double *eatom_substyle = styles[m]->eatom;
      for (i = 0; i < n; i++) eatom[i] += eatom_substyle[i];
    }
    if (vflag_atom) {
      n = atom->nlocal;
      if (force->newton_pair) n += atom->nghost;
      double **vatom_substyle = styles[m]->vatom;
      for (i = 0; i < n; i++)
        for (j = 0; j < 6; j++)
          vatom[i][j] += vatom_substyle[i][j];
    }
  }
  delete [] saved_special;

  delete [] saved_special;

  if (vflag_fdotr) virial_fdotr_compute();
}

/* ---------------------------------------------------------------------- */

void PairHybrid::compute_inner()
{
  for (int m = 0; m < nstyles; m++)
    if (styles[m]->respa_enable) styles[m]->compute_inner();
}

/* ---------------------------------------------------------------------- */

void PairHybrid::compute_middle()
{
  for (int m = 0; m < nstyles; m++)
    if (styles[m]->respa_enable) styles[m]->compute_middle();
}

/* ---------------------------------------------------------------------- */

void PairHybrid::compute_outer(int eflag, int vflag)
{
  outerflag = 1;
  compute(eflag,vflag);
  outerflag = 0;
}

/* ----------------------------------------------------------------------
   allocate all arrays
------------------------------------------------------------------------- */

void PairHybrid::allocate()
{
  allocated = 1;
  int n = atom->ntypes;

  memory->create(setflag,n+1,n+1,"pair:setflag");
  for (int i = 1; i <= n; i++)
    for (int j = i; j <= n; j++)
      setflag[i][j] = 0;

  memory->create(cutsq,n+1,n+1,"pair:cutsq");
  memory->create(cutghost,n+1,n+1,"pair:cutghost");

  memory->create(nmap,n+1,n+1,"pair:nmap");
  memory->create(map,n+1,n+1,nstyles,"pair:map");
  for (int i = 1; i <= n; i++)
    for (int j = i; j <= n; j++)
      nmap[i][j] = 0;
}

/* ----------------------------------------------------------------------
   create one pair style for each arg in list
------------------------------------------------------------------------- */

void PairHybrid::settings(int narg, char **arg)
{
  if (narg < 1) error->all(FLERR,"Illegal pair_style command");

  // delete old lists, since cannot just change settings

  if (nstyles) {
    for (int m = 0; m < nstyles; m++) delete styles[m];
    delete [] styles;
    for (int m = 0; m < nstyles; m++) delete [] keywords[m];
    delete [] keywords;
  }

  if (allocated) {
    memory->destroy(setflag);
    memory->destroy(cutsq);
    memory->destroy(cutghost);
    memory->destroy(nmap);
    memory->destroy(map);
  }
  allocated = 0;

  // allocate list of sub-styles as big as possibly needed if no extra args

  styles = new Pair*[narg];
  keywords = new char*[narg];
  multiple = new int[narg];

  special_lj = new double*[narg];
  special_coul = new double*[narg];

  // allocate each sub-style
  // allocate uses suffix, but don't store suffix version in keywords,
  //   else syntax in coeff() will not match
  // call settings() with set of args that are not pair style names
  // use force->pair_map to determine which args these are

  int iarg,jarg,dummy;

  iarg = 0;
  nstyles = 0;
  while (iarg < narg) {
    if (strcmp(arg[iarg],"hybrid") == 0)
      error->all(FLERR,"Pair style hybrid cannot have hybrid as an argument");
    if (strcmp(arg[iarg],"none") == 0)
      error->all(FLERR,"Pair style hybrid cannot have none as an argument");

    styles[nstyles] = force->new_pair(arg[iarg],1,dummy);
    force->store_style(keywords[nstyles],arg[iarg],0);
    special_lj[nstyles] = special_coul[nstyles] = NULL;

    jarg = iarg + 1;
    while (jarg < narg && !force->pair_map->count(arg[jarg])) jarg++;
    styles[nstyles]->settings(jarg-iarg-1,&arg[iarg+1]);
    iarg = jarg;
    nstyles++;
  }

  // multiple[i] = 1 to M if sub-style used multiple times, else 0

  for (int i = 0; i < nstyles; i++) {
    int count = 0;
    for (int j = 0; j < nstyles; j++) {
      if (strcmp(keywords[j],keywords[i]) == 0) count++;
      if (j == i) multiple[i] = count;
    }
    if (count == 1) multiple[i] = 0;
  }

  // set pair flags from sub-style flags

  flags();
}

/* ----------------------------------------------------------------------
   set top-level pair flags from sub-style flags
------------------------------------------------------------------------- */

void PairHybrid::flags()
{
  int m;

  // set comm_forward, comm_reverse, comm_reverse_off to max of any sub-style

  for (m = 0; m < nstyles; m++) {
    if (styles[m]) comm_forward = MAX(comm_forward,styles[m]->comm_forward);
    if (styles[m]) comm_reverse = MAX(comm_reverse,styles[m]->comm_reverse);
    if (styles[m]) comm_reverse_off = MAX(comm_reverse_off,
                                          styles[m]->comm_reverse_off);
  }

  // single_enable = 1 if any sub-style is set
  // respa_enable = 1 if any sub-style is set
  // manybody_flag = 1 if any sub-style is set
  // no_virial_fdotr_compute = 1 if any sub-style is set
  // ghostneigh = 1 if any sub-style is set
  // ewaldflag, pppmflag, msmflag, dispersionflag, tip4pflag = 1
  //   if any sub-style is set
  // compute_flag = 1 if any sub-style is set

  single_enable = 0;
  compute_flag = 0;
  for (m = 0; m < nstyles; m++) {
    if (styles[m]->single_enable) single_enable = 1;
    if (styles[m]->respa_enable) respa_enable = 1;
    if (styles[m]->manybody_flag) manybody_flag = 1;
    if (styles[m]->no_virial_fdotr_compute) no_virial_fdotr_compute = 1;
    if (styles[m]->ghostneigh) ghostneigh = 1;
    if (styles[m]->ewaldflag) ewaldflag = 1;
    if (styles[m]->pppmflag) pppmflag = 1;
    if (styles[m]->msmflag) msmflag = 1;
    if (styles[m]->dispersionflag) dispersionflag = 1;
    if (styles[m]->tip4pflag) tip4pflag = 1;
    if (styles[m]->compute_flag) compute_flag = 1;
  }

  // single_extra = min of all sub-style single_extra
  // allocate svector

  single_extra = styles[0]->single_extra;
  for (m = 1; m < nstyles; m++)
    single_extra = MIN(single_extra,styles[m]->single_extra);

  if (single_extra) {
    delete [] svector;
    svector = new double[single_extra];
  }
}

/* ----------------------------------------------------------------------
   set coeffs for one or more type pairs
------------------------------------------------------------------------- */

void PairHybrid::coeff(int narg, char **arg)
{
  if (narg < 3) error->all(FLERR,"Incorrect args for pair coefficients");
  if (!allocated) allocate();

  int ilo,ihi,jlo,jhi;
  force->bounds(arg[0],atom->ntypes,ilo,ihi);
  force->bounds(arg[1],atom->ntypes,jlo,jhi);

  // 3rd arg = pair sub-style name
  // 4th arg = pair sub-style index if name used multiple times
  // allow for "none" as valid sub-style name

  int multflag;
  int m;

  for (m = 0; m < nstyles; m++) {
    multflag = 0;
    if (strcmp(arg[2],keywords[m]) == 0) {
      if (multiple[m]) {
        multflag = 1;
        if (narg < 4) error->all(FLERR,"Incorrect args for pair coefficients");
        if (!isdigit(arg[3][0]))
          error->all(FLERR,"Incorrect args for pair coefficients");
        int index = force->inumeric(FLERR,arg[3]);
        if (index == multiple[m]) break;
        else continue;
      } else break;
    }
  }

  int none = 0;
  if (m == nstyles) {
    if (strcmp(arg[2],"none") == 0) none = 1;
    else error->all(FLERR,"Pair coeff for hybrid has invalid style");
  }

  // move 1st/2nd args to 2nd/3rd args
  // if multflag: move 1st/2nd args to 3rd/4th args
  // just copy ptrs, since arg[] points into original input line

  arg[2+multflag] = arg[1];
  arg[1+multflag] = arg[0];

  // invoke sub-style coeff() starting with 1st remaining arg

  if (!none) styles[m]->coeff(narg-1-multflag,&arg[1+multflag]);

  // if sub-style only allows one pair coeff call (with * * and type mapping)
  // then unset setflag/map assigned to that style before setting it below
  // in case pair coeff for this sub-style is being called for 2nd time

  if (!none && styles[m]->one_coeff)
    for (int i = 1; i <= atom->ntypes; i++)
      for (int j = i; j <= atom->ntypes; j++)
        if (nmap[i][j] && map[i][j][0] == m) {
          setflag[i][j] = 0;
          nmap[i][j] = 0;
        }

  // set setflag and which type pairs map to which sub-style
  // if sub-style is none: set hybrid setflag, wipe out map
  // else: set hybrid setflag & map only if substyle setflag is set
  //       previous mappings are wiped out

  int count = 0;
  for (int i = ilo; i <= ihi; i++) {
    for (int j = MAX(jlo,i); j <= jhi; j++) {
      if (none) {
        setflag[i][j] = 1;
        nmap[i][j] = 0;
        count++;
      } else if (styles[m]->setflag[i][j]) {
        setflag[i][j] = 1;
        nmap[i][j] = 1;
        map[i][j][0] = m;
        count++;
      }
    }
  }

  if (count == 0) error->all(FLERR,"Incorrect args for pair coefficients");
}

/* ----------------------------------------------------------------------
   init specific to this pair style
------------------------------------------------------------------------- */

void PairHybrid::init_style()
{
  int i,m,itype,jtype,used,istyle,skip;

  // error if a sub-style is not used

  int ntypes = atom->ntypes;

  for (istyle = 0; istyle < nstyles; istyle++) {
    used = 0;
    for (itype = 1; itype <= ntypes; itype++)
      for (jtype = itype; jtype <= ntypes; jtype++)
        for (m = 0; m < nmap[itype][jtype]; m++)
          if (map[itype][jtype][m] == istyle) used = 1;
    if (used == 0) error->all(FLERR,"Pair hybrid sub-style is not used");
  }

  // check if special_lj/special_coul overrides are compatible
<<<<<<< HEAD
=======

>>>>>>> a4af6769
  for (istyle = 0; istyle < nstyles; istyle++) {
    if (special_lj[istyle]) {
      for (i = 1; i < 4; ++i) {
        if (((force->special_lj[i] == 0.0) || (force->special_lj[i] == 1.0))
            && (force->special_lj[i] != special_lj[istyle][i]))
          error->all(FLERR,"Pair_modify special setting incompatible with"
                     " global special_bonds setting");
      }
    }

    if (special_coul[istyle]) {
      for (i = 1; i < 4; ++i) {
        if (((force->special_coul[i] == 0.0)
             || (force->special_coul[i] == 1.0))
            && (force->special_coul[i] != special_coul[istyle][i]))
          error->all(FLERR,"Pair_modify special setting incompatible with"
                     "global special_bonds setting");
      }
    }
  }

  // each sub-style makes its neighbor list request(s)

  for (istyle = 0; istyle < nstyles; istyle++) styles[istyle]->init_style();

  // create skip lists for each pair neigh request
  // any kind of list can have its skip flag set at this stage

  for (i = 0; i < neighbor->nrequest; i++) {
    if (!neighbor->requests[i]->pair) continue;

    // istyle = associated sub-style for that request

    for (istyle = 0; istyle < nstyles; istyle++)
      if (styles[istyle] == neighbor->requests[i]->requestor) break;

    // allocate iskip and ijskip
    // initialize so as to skip all pair types
    // set ijskip = 0 if type pair matches any entry in sub-style map
    // set ijskip = 0 if mixing will assign type pair to this sub-style
    //   will occur if type pair is currently unassigned
    //   and both I,I and J,J are assigned to single sub-style
    //   and sub-style for both I,I and J,J match istyle
    // set iskip = 1 only if all ijskip for itype are 1

    int *iskip = new int[ntypes+1];
    int **ijskip;
    memory->create(ijskip,ntypes+1,ntypes+1,"pair_hybrid:ijskip");

    for (itype = 1; itype <= ntypes; itype++)
      for (jtype = 1; jtype <= ntypes; jtype++)
        ijskip[itype][jtype] = 1;

    for (itype = 1; itype <= ntypes; itype++)
      for (jtype = itype; jtype <= ntypes; jtype++) {
        for (m = 0; m < nmap[itype][jtype]; m++)
          if (map[itype][jtype][m] == istyle)
            ijskip[itype][jtype] = ijskip[jtype][itype] = 0;
        if (nmap[itype][jtype] == 0 &&
            nmap[itype][itype] == 1 && map[itype][itype][0] == istyle &&
            nmap[jtype][jtype] == 1 && map[jtype][jtype][0] == istyle)
          ijskip[itype][jtype] = ijskip[jtype][itype] = 0;
      }

    for (itype = 1; itype <= ntypes; itype++) {
      iskip[itype] = 1;
      for (jtype = 1; jtype <= ntypes; jtype++)
        if (ijskip[itype][jtype] == 0) iskip[itype] = 0;
    }

    // if any skipping occurs
    // set request->skip and copy iskip and ijskip into request
    // else delete iskip and ijskip

    skip = 0;
    for (itype = 1; itype <= ntypes; itype++)
      for (jtype = 1; jtype <= ntypes; jtype++)
        if (ijskip[itype][jtype] == 1) skip = 1;

    if (skip) {
      neighbor->requests[i]->skip = 1;
      neighbor->requests[i]->iskip = iskip;
      neighbor->requests[i]->ijskip = ijskip;
    } else {
      delete [] iskip;
      memory->destroy(ijskip);
    }
  }

  // combine sub-style neigh list requests and create new ones if needed

  modify_requests();
}

/* ----------------------------------------------------------------------
   init for one type pair i,j and corresponding j,i
------------------------------------------------------------------------- */

double PairHybrid::init_one(int i, int j)
{
  // if I,J is not set explicitly:
  // perform mixing only if I,I sub-style = J,J sub-style
  // also require I,I and J,J are both assigned to single sub-style

  if (setflag[i][j] == 0) {
    if (nmap[i][i] != 1 || nmap[j][j] != 1 || map[i][i][0] != map[j][j][0])
      error->one(FLERR,"All pair coeffs are not set");
    nmap[i][j] = 1;
    map[i][j][0] = map[i][i][0];
  }

  // call init/mixing for all sub-styles of I,J
  // set cutsq in sub-style just as Pair::init() does via call to init_one()
  // set cutghost for I,J and J,I just as sub-style does
  // sum tail corrections for I,J
  // return max cutoff of all sub-styles assigned to I,J
  // if no sub-styles assigned to I,J (pair_coeff none), cutmax = 0.0 returned

  double cutmax = 0.0;
  cutghost[i][j] = cutghost[j][i] = 0.0;
  if (tail_flag) etail_ij = ptail_ij = 0.0;

  nmap[j][i] = nmap[i][j];

  for (int k = 0; k < nmap[i][j]; k++) {
    map[j][i][k] = map[i][j][k];
    double cut = styles[map[i][j][k]]->init_one(i,j);
    styles[map[i][j][k]]->cutsq[i][j] =
      styles[map[i][j][k]]->cutsq[j][i] = cut*cut;
    if (styles[map[i][j][k]]->ghostneigh)
      cutghost[i][j] = cutghost[j][i] =
        MAX(cutghost[i][j],styles[map[i][j][k]]->cutghost[i][j]);
    if (tail_flag) {
      etail_ij += styles[map[i][j][k]]->etail_ij;
      ptail_ij += styles[map[i][j][k]]->ptail_ij;
    }
    cutmax = MAX(cutmax,cut);
  }

  return cutmax;
}

/* ----------------------------------------------------------------------
   combine sub-style neigh list requests and create new ones if needed
------------------------------------------------------------------------- */

void PairHybrid::modify_requests()
{
  int i,j;
  NeighRequest *irq,*jrq;

  // loop over pair requests only
  // if list is skip list and not copy, look for non-skip list of same kind
  // if one exists, point at that one via otherlist
  // else make new non-skip request of same kind and point at that one
  //   don't bother to set ID for new request, since pair hybrid ignores list
  // only exception is half_from_full:
  //   ignore it, turn off skip, since it will derive from its skip parent
  // after possible new request creation, unset skip flag and otherlist
  //   for these derived lists: granhistory, rRESPA inner/middle
  //   this prevents neighbor from treating them as skip lists
  // copy list check is for pair style = hybrid/overlay
  //   which invokes this routine

  for (i = 0; i < neighbor->nrequest; i++) {
    if (!neighbor->requests[i]->pair) continue;

    irq = neighbor->requests[i];
    if (irq->skip == 0 || irq->copy) continue;
    if (irq->half_from_full) {
      irq->skip = 0;
      continue;
    }

    for (j = 0; j < neighbor->nrequest; j++) {
      if (!neighbor->requests[j]->pair) continue;
      jrq = neighbor->requests[j];
      if (irq->same_kind(jrq) && jrq->skip == 0) break;
    }

    if (j < neighbor->nrequest) irq->otherlist = j;
    else {
      int newrequest = neighbor->request(this,instance_me);
      neighbor->requests[newrequest]->copy_request(irq);
      irq->otherlist = newrequest;
    }

    if (irq->granhistory || irq->respainner || irq->respamiddle) {
      irq->skip = 0;
      irq->otherlist = -1;
    }
  }
}

/* ----------------------------------------------------------------------
   proc 0 writes to restart file
------------------------------------------------------------------------- */

void PairHybrid::write_restart(FILE *fp)
{
  fwrite(&nstyles,sizeof(int),1,fp);

  // each sub-style writes its settings, but no coeff info

  int n;
  for (int m = 0; m < nstyles; m++) {
    n = strlen(keywords[m]) + 1;
    fwrite(&n,sizeof(int),1,fp);
    fwrite(keywords[m],sizeof(char),n,fp);
    styles[m]->write_restart_settings(fp);
    // write out per style special settings, if present
    n = (special_lj[m] == NULL) ? 0 : 1;
    fwrite(&n,sizeof(int),1,fp);
    if (n) fwrite(special_lj[m],sizeof(double),4,fp);
    n = (special_coul[m] == NULL) ? 0 : 1;
    fwrite(&n,sizeof(int),1,fp);
    if (n) fwrite(special_coul[m],sizeof(double),4,fp);
  }
}

/* ----------------------------------------------------------------------
   proc 0 reads from restart file, bcasts
------------------------------------------------------------------------- */

void PairHybrid::read_restart(FILE *fp)
{
  int me = comm->me;
  if (me == 0) fread(&nstyles,sizeof(int),1,fp);
  MPI_Bcast(&nstyles,1,MPI_INT,0,world);

  // allocate list of sub-styles

  styles = new Pair*[nstyles];
  keywords = new char*[nstyles];
  multiple = new int[nstyles];

  special_lj = new double*[nstyles];
  special_coul = new double*[nstyles];

  // each sub-style is created via new_pair()
  // each reads its settings, but no coeff info

  int n,dummy;
  for (int m = 0; m < nstyles; m++) {
    if (me == 0) fread(&n,sizeof(int),1,fp);
    MPI_Bcast(&n,1,MPI_INT,0,world);
    keywords[m] = new char[n];
    if (me == 0) fread(keywords[m],sizeof(char),n,fp);
    MPI_Bcast(keywords[m],n,MPI_CHAR,0,world);
    styles[m] = force->new_pair(keywords[m],0,dummy);
    styles[m]->read_restart_settings(fp);
    // read back per style special settings, if present
    special_lj[m] = special_coul[m] = NULL;
    if (me == 0) fread(&n,sizeof(int),1,fp);
    MPI_Bcast(&n,1,MPI_INT,0,world);
    if (n > 0 ) {
      special_lj[m] = new double[4];
      if (me == 0) fread(special_lj[m],sizeof(double),4,fp);
      MPI_Bcast(special_lj[m],4,MPI_DOUBLE,0,world);
    }
    if (me == 0) fread(&n,sizeof(int),1,fp);
    MPI_Bcast(&n,1,MPI_INT,0,world);
    if (n > 0 ) {
      special_coul[m] = new double[4];
      if (me == 0) fread(special_coul[m],sizeof(double),4,fp);
      MPI_Bcast(special_coul[m],4,MPI_DOUBLE,0,world);
    }
  }

  // multiple[i] = 1 to M if sub-style used multiple times, else 0

  for (int i = 0; i < nstyles; i++) {
    int count = 0;
    for (int j = 0; j < nstyles; j++) {
      if (strcmp(keywords[j],keywords[i]) == 0) count++;
      if (j == i) multiple[i] = count;
    }
    if (count == 1) multiple[i] = 0;
  }

  // set pair flags from sub-style flags

  flags();
}

/* ----------------------------------------------------------------------
   call sub-style to compute single interaction
   error if sub-style does not support single() call
   since overlay could have multiple sub-styles, sum results explicitly
------------------------------------------------------------------------- */

double PairHybrid::single(int i, int j, int itype, int jtype,
                          double rsq, double factor_coul, double factor_lj,
                          double &fforce)
{
  if (nmap[itype][jtype] == 0)
    error->one(FLERR,"Invoked pair single on pair style none");

  double fone;
  fforce = 0.0;
  double esum = 0.0;

  for (int m = 0; m < nmap[itype][jtype]; m++) {
    if (rsq < styles[map[itype][jtype][m]]->cutsq[itype][jtype]) {
      if (styles[map[itype][jtype][m]]->single_enable == 0)
        error->one(FLERR,"Pair hybrid sub-style does not support single call");

      if ((special_lj[map[itype][jtype][m]] != NULL) ||
          (special_coul[map[itype][jtype][m]] != NULL))
        error->one(FLERR,"Pair hybrid single calls do not support"
                   " per sub-style special bond values");

      esum += styles[map[itype][jtype][m]]->
        single(i,j,itype,jtype,rsq,factor_coul,factor_lj,fone);
      fforce += fone;

      // copy substyle extra values into hybrid's svector

      if (single_extra && styles[map[itype][jtype][m]]->single_extra)
        for (m = 0; m < single_extra; m++)
          svector[m] = styles[map[itype][jtype][m]]->svector[m];
    }
  }

  return esum;
}

/* ----------------------------------------------------------------------
   modify parameters of the pair style and its sub-styles
------------------------------------------------------------------------- */

void PairHybrid::modify_params(int narg, char **arg)
{
  if (narg == 0) error->all(FLERR,"Illegal pair_modify command");

  // if 1st keyword is pair, apply other keywords to one sub-style

  if (strcmp(arg[0],"pair") == 0) {
    if (narg < 2) error->all(FLERR,"Illegal pair_modify command");
    int m;
    for (m = 0; m < nstyles; m++)
      if (strcmp(arg[1],keywords[m]) == 0) break;
    if (m == nstyles) error->all(FLERR,"Unknown pair_modify hybrid sub-style");
<<<<<<< HEAD
    if (multiple[m] == 0) {
      // augment special settings for this one pair style
      if (strcmp(arg[2],"special") == 0) {
        if (narg < 7) error->all(FLERR,"Illegal pair_modify special command");
        modify_special(m,narg-3,&arg[3]);
      } else {
        Pair::modify_params(narg-2,&arg[2]);
        styles[m]->modify_params(narg-2,&arg[2]);
      }
    } else {
=======
    int iarg = 2;

    if (multiple[m]) {
>>>>>>> a4af6769
      if (narg < 3) error->all(FLERR,"Illegal pair_modify command");
      int multiflag = force->inumeric(FLERR,arg[2]);
      for (m = 0; m < nstyles; m++)
        if (strcmp(arg[1],keywords[m]) == 0 && multiflag == multiple[m]) break;
      if (m == nstyles) 
        error->all(FLERR,"Unknown pair_modify hybrid sub-style");
<<<<<<< HEAD
      // augment special settings for this one pair style
      if (strcmp(arg[3],"special") == 0) {
        if (narg < 8) error->all(FLERR,"Illegal pair_modify special command");
        modify_special(m,narg-4,&arg[4]);
      } else {
        Pair::modify_params(narg-3,&arg[3]);
        styles[m]->modify_params(narg-3,&arg[3]);
      }
=======
      iarg = 3;
>>>>>>> a4af6769
    }

    // if 2nd keyword (after pair) is special:
    // invoke modify_special() for the sub-style

    if (iarg < narg && strcmp(arg[iarg],"special") == 0) {
      if (iarg+4 < narg) 
        error->all(FLERR,"Illegal pair_modify special command");
      modify_special(m,narg-iarg,&arg[iarg]);
      iarg += 4;
    }

    // apply all keywords (except pair and special) to pair hybrid itself
    // important for some keywords like tail or compute

    Pair::modify_params(narg-iarg,&arg[iarg]);
    styles[m]->modify_params(narg-iarg,&arg[iarg]);

  // apply all keywords to pair hybrid itself and every sub-style

  } else {
    // augment special settings for all pair styles
    if (strcmp(arg[0],"special") == 0) {
      if (narg < 5) error->all(FLERR,"Illegal pair_modify special command");
      for (int m = 0; m < nstyles; m++) modify_special(m,narg-1,&arg[1]);
    } else {
      Pair::modify_params(narg,arg);
      for (int m = 0; m < nstyles; m++) styles[m]->modify_params(narg,arg);
    }
  }
}

/* ----------------------------------------------------------------------
   store a local per pair style override for special_lj and special_coul
------------------------------------------------------------------------- */

void PairHybrid::modify_special(int m, int narg, char **arg)
{
  double special[4];
  int i;

  special[0] = 1.0;
  special[1] = force->numeric(FLERR,arg[1]);
  special[2] = force->numeric(FLERR,arg[2]);
  special[3] = force->numeric(FLERR,arg[3]);

  if (strcmp(arg[0],"lj/coul") == 0) {
    if (!special_lj[m]) special_lj[m] = new double[4];
    if (!special_coul[m]) special_coul[m] = new double[4];
    for (i = 0; i < 4; ++i)
      special_lj[m][i] = special_coul[m][i] = special[i];

  } else if (strcmp(arg[0],"lj") == 0) {
    if (!special_lj[m]) special_lj[m] = new double[4];
    for (i = 0; i < 4; ++i)
      special_lj[m][i] = special[i];

  } else if (strcmp(arg[0],"coul") == 0) {
    if (!special_coul[m]) special_coul[m] = new double[4];
    for (i = 0; i < 4; ++i)
      special_coul[m][i] = special[i];

  } else error->all(FLERR,"Illegal pair_modify special command");
}

/* ----------------------------------------------------------------------
   override global special bonds settings with per substyle values
------------------------------------------------------------------------- */
void PairHybrid::set_special(int m)
{
  int i;

  if (special_lj[m])
    for (i = 0; i < 4; ++i) force->special_lj[i] = special_lj[m][i];

  if (special_coul[m])
    for (i = 0; i < 4; ++i) force->special_coul[i] = special_coul[m][i];
}

/* ----------------------------------------------------------------------
   store global special settings
------------------------------------------------------------------------- */
double * PairHybrid::save_special()
{
  double *saved = new double[8];

  for (int i = 0; i < 4; ++i) {
    saved[i] = force->special_lj[i];
    saved[i+4] = force->special_coul[i];
  }
  return saved;
}

/* ----------------------------------------------------------------------
   restore global special settings from saved data
------------------------------------------------------------------------- */
void PairHybrid::restore_special(double *saved)
{
  for (int i = 0; i < 4; ++i) {
    force->special_lj[i] = saved[i];
    force->special_coul[i] = saved[i+4];
  }
}

/* ----------------------------------------------------------------------
   store a local per pair style override for special_lj and special_coul
------------------------------------------------------------------------- */

void PairHybrid::modify_special(int m, int narg, char **arg)
{
  double special[4];
  int i;

  special[0] = 1.0;
  special[1] = force->numeric(FLERR,arg[1]);
  special[2] = force->numeric(FLERR,arg[2]);
  special[3] = force->numeric(FLERR,arg[3]);

  if (strcmp(arg[0],"lj/coul") == 0) {
    if (!special_lj[m]) special_lj[m] = new double[4];
    if (!special_coul[m]) special_coul[m] = new double[4];
    for (i = 0; i < 4; ++i)
      special_lj[m][i] = special_coul[m][i] = special[i];

  } else if (strcmp(arg[0],"lj") == 0) {
    if (!special_lj[m]) special_lj[m] = new double[4];
    for (i = 0; i < 4; ++i)
      special_lj[m][i] = special[i];

  } else if (strcmp(arg[0],"coul") == 0) {
    if (!special_coul[m]) special_coul[m] = new double[4];
    for (i = 0; i < 4; ++i)
      special_coul[m][i] = special[i];

  } else error->all(FLERR,"Illegal pair_modify special command");
}

/* ----------------------------------------------------------------------
   override global special bonds settings with per substyle values
------------------------------------------------------------------------- */

void PairHybrid::set_special(int m)
{
  int i;
  if (special_lj[m])
    for (i = 0; i < 4; ++i) force->special_lj[i] = special_lj[m][i];
  if (special_coul[m])
    for (i = 0; i < 4; ++i) force->special_coul[i] = special_coul[m][i];
}

/* ----------------------------------------------------------------------
   store global special settings
------------------------------------------------------------------------- */

double * PairHybrid::save_special()
{
  double *saved = new double[8];

  for (int i = 0; i < 4; ++i) {
    saved[i] = force->special_lj[i];
    saved[i+4] = force->special_coul[i];
  }
  return saved;
}

/* ----------------------------------------------------------------------
   restore global special settings from saved data
------------------------------------------------------------------------- */

void PairHybrid::restore_special(double *saved)
{
  for (int i = 0; i < 4; ++i) {
    force->special_lj[i] = saved[i];
    force->special_coul[i] = saved[i+4];
  }
}

/* ----------------------------------------------------------------------
   extract a ptr to a particular quantity stored by pair
   pass request thru to sub-styles
   return first non-NULL result except for cut_coul request
   for cut_coul, insure all non-NULL results are equal since required by Kspace
------------------------------------------------------------------------- */

void *PairHybrid::extract(const char *str, int &dim)
{
  void *cutptr = NULL;
  void *ptr;
  double cutvalue = 0.0;

  for (int m = 0; m < nstyles; m++) {
    ptr = styles[m]->extract(str,dim);
    if (ptr && strcmp(str,"cut_coul") == 0) {
      double *p_newvalue = (double *) ptr;
      double newvalue = *p_newvalue;
      if (cutptr && newvalue != cutvalue)
        error->all(FLERR,
                   "Coulomb cutoffs of pair hybrid sub-styles do not match");
      cutptr = ptr;
      cutvalue = newvalue;
    } else if (ptr) return ptr;
  }

  if (strcmp(str,"cut_coul") == 0) return cutptr;
  return NULL;
}

/* ---------------------------------------------------------------------- */

void PairHybrid::reset_dt()
{
  for (int m = 0; m < nstyles; m++) styles[m]->reset_dt();
}

/* ----------------------------------------------------------------------
   check if itype,jtype maps to sub-style
------------------------------------------------------------------------- */

int PairHybrid::check_ijtype(int itype, int jtype, char *substyle)
{
  for (int m = 0; m < nmap[itype][jtype]; m++)
    if (strcmp(keywords[map[itype][jtype][m]],substyle) == 0) return 1;
  return 0;
}

/* ----------------------------------------------------------------------
   memory usage of each sub-style
------------------------------------------------------------------------- */

double PairHybrid::memory_usage()
{
  double bytes = maxeatom * sizeof(double);
  bytes += maxvatom*6 * sizeof(double);
  for (int m = 0; m < nstyles; m++) bytes += styles[m]->memory_usage();
  return bytes;
}<|MERGE_RESOLUTION|>--- conflicted
+++ resolved
@@ -111,21 +111,12 @@
 
   double *saved_special = save_special();
 
-<<<<<<< HEAD
-  Respa *respa = NULL;
-  // check if we are running with r-RESPA using the hybrid keyword
-  if (strstr(update->integrate_style,"respa")) {
-    respa = (Respa *) update->integrate;
-    if (respa->nhybrid_styles > 0)
-      respaflag = 1;
-=======
   // check if we are running with r-RESPA using the hybrid keyword
 
   Respa *respa = NULL;
   if (strstr(update->integrate_style,"respa")) {
     respa = (Respa *) update->integrate;
     if (respa->nhybrid_styles > 0) respaflag = 1;
->>>>>>> a4af6769
   }
 
   for (m = 0; m < nstyles; m++) {
@@ -145,15 +136,9 @@
 
     restore_special(saved_special);
 
-<<<<<<< HEAD
-    // jump to next sub-style if r-RESPA does not want global accumulator data
-    if (respaflag && !respa->tally_global)
-      continue;
-=======
     // jump to next sub-style if r-RESPA does not want global accumulated data
 
     if (respaflag && !respa->tally_global) continue;
->>>>>>> a4af6769
 
     if (eflag_global) {
       eng_vdwl += styles[m]->eng_vdwl;
@@ -177,7 +162,6 @@
           vatom[i][j] += vatom_substyle[i][j];
     }
   }
-  delete [] saved_special;
 
   delete [] saved_special;
 
@@ -476,10 +460,7 @@
   }
 
   // check if special_lj/special_coul overrides are compatible
-<<<<<<< HEAD
-=======
-
->>>>>>> a4af6769
+
   for (istyle = 0; istyle < nstyles; istyle++) {
     if (special_lj[istyle]) {
       for (i = 1; i < 4; ++i) {
@@ -823,40 +804,16 @@
     for (m = 0; m < nstyles; m++)
       if (strcmp(arg[1],keywords[m]) == 0) break;
     if (m == nstyles) error->all(FLERR,"Unknown pair_modify hybrid sub-style");
-<<<<<<< HEAD
-    if (multiple[m] == 0) {
-      // augment special settings for this one pair style
-      if (strcmp(arg[2],"special") == 0) {
-        if (narg < 7) error->all(FLERR,"Illegal pair_modify special command");
-        modify_special(m,narg-3,&arg[3]);
-      } else {
-        Pair::modify_params(narg-2,&arg[2]);
-        styles[m]->modify_params(narg-2,&arg[2]);
-      }
-    } else {
-=======
     int iarg = 2;
 
     if (multiple[m]) {
->>>>>>> a4af6769
       if (narg < 3) error->all(FLERR,"Illegal pair_modify command");
       int multiflag = force->inumeric(FLERR,arg[2]);
       for (m = 0; m < nstyles; m++)
         if (strcmp(arg[1],keywords[m]) == 0 && multiflag == multiple[m]) break;
       if (m == nstyles) 
         error->all(FLERR,"Unknown pair_modify hybrid sub-style");
-<<<<<<< HEAD
-      // augment special settings for this one pair style
-      if (strcmp(arg[3],"special") == 0) {
-        if (narg < 8) error->all(FLERR,"Illegal pair_modify special command");
-        modify_special(m,narg-4,&arg[4]);
-      } else {
-        Pair::modify_params(narg-3,&arg[3]);
-        styles[m]->modify_params(narg-3,&arg[3]);
-      }
-=======
       iarg = 3;
->>>>>>> a4af6769
     }
 
     // if 2nd keyword (after pair) is special:
@@ -878,86 +835,8 @@
   // apply all keywords to pair hybrid itself and every sub-style
 
   } else {
-    // augment special settings for all pair styles
-    if (strcmp(arg[0],"special") == 0) {
-      if (narg < 5) error->all(FLERR,"Illegal pair_modify special command");
-      for (int m = 0; m < nstyles; m++) modify_special(m,narg-1,&arg[1]);
-    } else {
-      Pair::modify_params(narg,arg);
-      for (int m = 0; m < nstyles; m++) styles[m]->modify_params(narg,arg);
-    }
-  }
-}
-
-/* ----------------------------------------------------------------------
-   store a local per pair style override for special_lj and special_coul
-------------------------------------------------------------------------- */
-
-void PairHybrid::modify_special(int m, int narg, char **arg)
-{
-  double special[4];
-  int i;
-
-  special[0] = 1.0;
-  special[1] = force->numeric(FLERR,arg[1]);
-  special[2] = force->numeric(FLERR,arg[2]);
-  special[3] = force->numeric(FLERR,arg[3]);
-
-  if (strcmp(arg[0],"lj/coul") == 0) {
-    if (!special_lj[m]) special_lj[m] = new double[4];
-    if (!special_coul[m]) special_coul[m] = new double[4];
-    for (i = 0; i < 4; ++i)
-      special_lj[m][i] = special_coul[m][i] = special[i];
-
-  } else if (strcmp(arg[0],"lj") == 0) {
-    if (!special_lj[m]) special_lj[m] = new double[4];
-    for (i = 0; i < 4; ++i)
-      special_lj[m][i] = special[i];
-
-  } else if (strcmp(arg[0],"coul") == 0) {
-    if (!special_coul[m]) special_coul[m] = new double[4];
-    for (i = 0; i < 4; ++i)
-      special_coul[m][i] = special[i];
-
-  } else error->all(FLERR,"Illegal pair_modify special command");
-}
-
-/* ----------------------------------------------------------------------
-   override global special bonds settings with per substyle values
-------------------------------------------------------------------------- */
-void PairHybrid::set_special(int m)
-{
-  int i;
-
-  if (special_lj[m])
-    for (i = 0; i < 4; ++i) force->special_lj[i] = special_lj[m][i];
-
-  if (special_coul[m])
-    for (i = 0; i < 4; ++i) force->special_coul[i] = special_coul[m][i];
-}
-
-/* ----------------------------------------------------------------------
-   store global special settings
-------------------------------------------------------------------------- */
-double * PairHybrid::save_special()
-{
-  double *saved = new double[8];
-
-  for (int i = 0; i < 4; ++i) {
-    saved[i] = force->special_lj[i];
-    saved[i+4] = force->special_coul[i];
-  }
-  return saved;
-}
-
-/* ----------------------------------------------------------------------
-   restore global special settings from saved data
-------------------------------------------------------------------------- */
-void PairHybrid::restore_special(double *saved)
-{
-  for (int i = 0; i < 4; ++i) {
-    force->special_lj[i] = saved[i];
-    force->special_coul[i] = saved[i+4];
+    Pair::modify_params(narg,arg);
+    for (int m = 0; m < nstyles; m++) styles[m]->modify_params(narg,arg);
   }
 }
 
