--- conflicted
+++ resolved
@@ -578,13 +578,9 @@
 
 int FixShearHistory::pack_reverse_comm_size(int n, int first)
 {
-<<<<<<< HEAD
-  int i,m,last;
-=======
   int i,last;
->>>>>>> 08ac3d54
-
-  m = 0;
+
+  int m = 0;
   last = first + n;
 
   for (i = first; i < last; i++)
@@ -599,13 +595,9 @@
 
 int FixShearHistory::pack_reverse_comm(int n, int first, double *buf)
 {
-<<<<<<< HEAD
-  int i,k,m,last;
-=======
   int i,k,last;
->>>>>>> 08ac3d54
-
-  m = 0;
+
+  int m = 0;
   last = first + n;
 
   if (commflag == NPARTNER) {
@@ -632,9 +624,9 @@
 
 void FixShearHistory::unpack_reverse_comm(int n, int *list, double *buf)
 {
-  int i,j,k,kk,m,ncount;
-
-  m = 0;
+  int i,j,k,kk,ncount;
+
+  int m = 0;
 
   if (commflag == NPARTNER) {
     for (i = 0; i < n; i++) {
