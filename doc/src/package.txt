--- conflicted
+++ resolved
@@ -616,7 +616,6 @@
 tptask = 240.  The default ghost option is determined by the pair
 style being used.  This value is output to the screen in the offload
 report at the end of each run.  Note that all of these settings,
-<<<<<<< HEAD
 except "omp" and "mode", are ignored if LAMMPS was not built with Xeon
 Phi coprocessor support.  These settings are made automatically if the
 "-sf intel" "command-line switch"_Run_options.html is used.  If it is
@@ -625,28 +624,13 @@
 switch"_Run_options.html.
 
 For the KOKKOS package, the option defaults neigh = full, neigh/qeq =
-full, newton = off, binsize = 0.0, and comm = device.  These settings
-are made automatically by the required "-k on" "command-line
-switch"_Run_options.html.  You can change them bu using the package
-kokkos command in your input script or via the "-pk kokkos"
-"command-line switch"_Run_options.html.
-=======
-except "omp" and "mode", are ignored if LAMMPS was not built with
-Xeon Phi coprocessor support.  These settings are made automatically
-if the "-sf intel" "command-line switch"_Section_start.html#start_6
-is used.  If it is not used, you must invoke the package intel
-command in your input script or or via the "-pk intel" "command-line
-switch"_Section_start.html#start_6.
-
-For the KOKKOS package, the option defaults neigh = full, neigh/qeq =
 full, newton = off, binsize = 0.0, and comm = device, gpu/direct = on.
 When LAMMPS can safely detect, that GPU-direct is not available, the
 default value of gpu/direct becomes "off".
 These settings are made automatically by the required "-k on"
-"command-line switch"_Section_start.html#start_6. You can change them by
-using the package kokkos command in your input script or via the "-pk
-kokkos" "command-line switch"_Section_start.html#start_6.
->>>>>>> 6663fbeb
+"command-line switch"_Run_options.html. You can change them by
+using the package kokkos command in your input script or via the
+"-pk kokkos command-line switch"_Run_options.html.
 
 For the OMP package, the default is Nthreads = 0 and the option
 defaults are neigh = yes.  These settings are made automatically if
