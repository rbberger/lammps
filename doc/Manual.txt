<HEAD>
<TITLE>LAMMPS-ICMS Users Manual</TITLE>
<TITLE>LAMMPS Users Manual</TITLE>
<META NAME="docnumber" CONTENT="17 Dec 2014 version">
<META NAME="author" CONTENT="http://lammps.sandia.gov - Sandia National Laboratories">
<META NAME="copyright" CONTENT="Copyright (2003) Sandia Corporation.  This software and manual is distributed under the GNU General Public License.">
</HEAD>

<BODY>

"LAMMPS WWW Site"_lws - "LAMMPS Documentation"_ld - "LAMMPS Commands"_lc :c

:link(lws,http://lammps.sandia.gov)
:link(ld,Manual.html)
:link(lc,Section_commands.html#comm)

:line

<H1></H1>

<<<<<<< HEAD
LAMMPS-ICMS Documentation :c,h3
9 Dec 2014 version :c,h4
=======
LAMMPS Documentation :c,h3
17 Dec 2014 version :c,h4
>>>>>>> 7948ae91

Version info: :h4

The LAMMPS "version" is the date when it was released, such as 1 May
2010. LAMMPS is updated continuously.  Whenever we fix a bug or add a
feature, we release it immediately, and post a notice on "this page of
the WWW site"_bug.  Each dated copy of LAMMPS contains all the
features and bug-fixes up to and including that version date. The
version date is printed to the screen and logfile every time you run
LAMMPS. It is also in the file src/version.h and in the LAMMPS
directory name created when you unpack a tarball, and at the top of
the first page of the manual (this page).

LAMMPS-ICMS is an experimental variant of LAMMPS with additional
features made available for testing before they will be submitted
for inclusion into the official LAMMPS tree. The source code is 
based on the official LAMMPS svn repository mirror at the Institute
for Computational Molecular Science at Temple University and generally
kept up-to-date as much as possible. Sometimes, e.g. when additional
development work is needed to adapt the upstream changes into
LAMMPS-ICMS it can take longer until synchronization; and occasionally,
e.g. in case of the rewrite of the multi-threading support, the
development will be halted except for important bugfixes until
all features of LAMMPS-ICMS fully compatible with the upstream
version or replaced by alternate implementations.

If you browse the HTML doc pages on the LAMMPS WWW site, they always
describe the most current version of upstream LAMMPS, but may be
missing some new features in LAMMPS-ICMS. :ulb,l

If you browse the HTML doc pages included in your tarball, they
describe the version you have, however, not all new features in
LAMMPS-ICMS are documented immediately. :l

The "PDF file"_Manual.pdf on the WWW site or in the tarball is updated
about once per month.  This is because it is large, and we don't want
it to be part of every patch. :l

There is also a "Developer.pdf"_Developer.pdf file in the doc
directory, which describes the internal structure and algorithms of
LAMMPS.  :ule,l

LAMMPS stands for Large-scale Atomic/Molecular Massively Parallel
Simulator.

LAMMPS is a classical molecular dynamics simulation code designed to
run efficiently on parallel computers.  It was developed at Sandia
National Laboratories, a US Department of Energy facility, with
funding from the DOE.  It is an open-source code, distributed freely
under the terms of the GNU Public License (GPL).

The primary developers of LAMMPS are "Steve Plimpton"_sjp, Aidan
Thompson, and Paul Crozier who can be contacted at
sjplimp,athomps,pscrozi at sandia.gov.  The "LAMMPS WWW Site"_lws at
http://lammps.sandia.gov has more information about the code and its
uses.

:link(bug,http://lammps.sandia.gov/bug.html)
:link(sjp,http://www.sandia.gov/~sjplimp)

:line

The LAMMPS documentation is organized into the following sections.  If
you find errors or omissions in this manual or have suggestions for
useful information to add, please send an email to the developers so
we can improve the LAMMPS documentation.

Once you are familiar with LAMMPS, you may want to bookmark "this
page"_Section_commands.html#comm at Section_commands.html#comm since
it gives quick access to documentation for all LAMMPS commands.

"PDF file"_Manual.pdf of the entire manual, generated by
"htmldoc"_http://freecode.com/projects/htmldoc

"Introduction"_Section_intro.html :olb,l
  1.1 "What is LAMMPS"_intro_1 :ulb,b
  1.2 "LAMMPS features"_intro_2 :b
  1.3 "LAMMPS non-features"_intro_3 :b
  1.4 "Open source distribution"_intro_4 :b
  1.5 "Acknowledgments and citations"_intro_5 :ule,b
"Getting started"_Section_start.html :l
  2.1 "What's in the LAMMPS distribution"_start_1 :ulb,b
  2.2 "Making LAMMPS"_start_2 :b
  2.3 "Making LAMMPS with optional packages"_start_3 :b
  2.4 "Building LAMMPS via the Make.py script"_start_4 :b
  2.5 "Building LAMMPS as a library"_start_5 :b
  2.6 "Running LAMMPS"_start_6 :b
  2.7 "Command-line options"_start_7 :b
  2.8 "Screen output"_start_8 :b
  2.9 "Tips for users of previous versions"_start_9 :ule,b
"Commands"_Section_commands.html :l
  3.1 "LAMMPS input script"_cmd_1 :ulb,b
  3.2 "Parsing rules"_cmd_2 :b
  3.3 "Input script structure"_cmd_3 :b
  3.4 "Commands listed by category"_cmd_4 :b
  3.5 "Commands listed alphabetically"_cmd_5 :ule,b
"Packages"_Section_packages.html :l
  4.1 "Standard packages"_pkg_1 :ulb,b
  4.2 "User packages"_pkg_2 :ule,b
"Accelerating LAMMPS performance"_Section_accelerate.html :l
  5.1 "Measuring performance"_acc_1 :ulb,b
  5.2 "Algorithms and code options to boost performace"_acc_2 :b
  5.3 "Accelerator packages with optimized styles"_acc_3 :b
    5.3.1 "USER-CUDA package"_accelerate_cuda.html :ulb,b
    5.3.2 "GPU package"_accelerate_gpu.html :b
    5.3.3 "USER-INTEL package"_accelerate_intel.html :b
    5.3.4 "KOKKOS package"_accelerate_kokkos.html :b
    5.3.5 "USER-OMP package"_accelerate_omp.html :b
    5.3.6 "OPT package"_accelerate_opt.html :ule,b
  5.4 "Comparison of various accelerator packages"_acc_4 :ule,b
"How-to discussions"_Section_howto.html :l
  6.1 "Restarting a simulation"_howto_1 :ulb,b
  6.2 "2d simulations"_howto_2 :b
  6.3 "CHARMM and AMBER force fields"_howto_3 :b
  6.4 "Running multiple simulations from one input script"_howto_4 :b
  6.5 "Multi-replica simulations"_howto_5 :b
  6.6 "Granular models"_howto_6 :b
  6.7 "TIP3P water model"_howto_7 :b
  6.8 "TIP4P water model"_howto_8 :b
  6.9 "SPC water model"_howto_9 :b
  6.10 "Coupling LAMMPS to other codes"_howto_10 :b
  6.11 "Visualizing LAMMPS snapshots"_howto_11 :b
  6.12 "Triclinic (non-orthogonal) simulation boxes"_howto_12 :b
  6.13 "NEMD simulations"_howto_13 :b
  6.14 "Finite-size spherical and aspherical particles"_howto_14 :b
  6.15 "Output from LAMMPS (thermo, dumps, computes, fixes, variables)"_howto_15 :b
  6.16 "Thermostatting, barostatting, and compute temperature"_howto_16 :b
  6.17 "Walls"_howto_17 :b
  6.18 "Elastic constants"_howto_18 :b
  6.19 "Library interface to LAMMPS"_howto_19 :b
  6.20 "Calculating thermal conductivity"_howto_20 :b
  6.21 "Calculating viscosity"_howto_21 :b
  6.22 "Calculating a diffusion coefficient"_howto_22 :ule,b
"Example problems"_Section_example.html :l
"Performance & scalability"_Section_perf.html :l
"Additional tools"_Section_tools.html :l
"Modifying & extending LAMMPS"_Section_modify.html :l
  10.1 "Atom styles"_mod_1 :ulb,b
  10.2 "Bond, angle, dihedral, improper potentials"_mod_2 :b
  10.3 "Compute styles"_mod_3 :b
  10.4 "Dump styles"_mod_4 :b
  10.5 "Dump custom output options"_mod_5 :b
  10.6 "Fix styles"_mod_6 :b
  10.7 "Input script commands"_mod_7 :b
  10.8 "Kspace computations"_mod_8 :b
  10.9 "Minimization styles"_mod_9 :b
  10.10 "Pairwise potentials"_mod_10 :b
  10.11 "Region styles"_mod_11 :b
  10.12 "Body styles"_mod_12 :b
  10.13 "Thermodynamic output options"_mod_13 :b
  10.14 "Variable options"_mod_14 :b
  10.15 "Submitting new features for inclusion in LAMMPS"_mod_15 :ule,b
"Python interface"_Section_python.html :l
  11.1 "Building LAMMPS as a shared library"_py_1 :ulb,b
  11.2 "Installing the Python wrapper into Python"_py_2 :b
  11.3 "Extending Python with MPI to run in parallel"_py_3 :b
  11.4 "Testing the Python-LAMMPS interface"_py_4 :b
  11.5 "Using LAMMPS from Python"_py_5 :b
  11.6 "Example Python scripts that use LAMMPS"_py_6 :ule,b
"Errors"_Section_errors.html :l
  12.1 "Common problems"_err_1 :ulb,b
  12.2 "Reporting bugs"_err_2 :b
  12.3 "Error & warning messages"_err_3 :ule,b
"Future and history"_Section_history.html :l
  13.1 "Coming attractions"_hist_1 :ulb,b
  13.2 "Past versions"_hist_2 :ule,b
:ole

:link(intro_1,Section_intro.html#intro_1)
:link(intro_2,Section_intro.html#intro_2)
:link(intro_3,Section_intro.html#intro_3)
:link(intro_4,Section_intro.html#intro_4)
:link(intro_5,Section_intro.html#intro_5)

:link(start_1,Section_start.html#start_1)
:link(start_2,Section_start.html#start_2)
:link(start_3,Section_start.html#start_3)
:link(start_4,Section_start.html#start_4)
:link(start_5,Section_start.html#start_5)
:link(start_6,Section_start.html#start_6)
:link(start_7,Section_start.html#start_7)
:link(start_8,Section_start.html#start_8)
:link(start_9,Section_start.html#start_9)

:link(cmd_1,Section_commands.html#cmd_1)
:link(cmd_2,Section_commands.html#cmd_2)
:link(cmd_3,Section_commands.html#cmd_3)
:link(cmd_4,Section_commands.html#cmd_4)
:link(cmd_5,Section_commands.html#cmd_5)

:link(pkg_1,Section_packages.html#pkg_1)
:link(pkg_2,Section_packages.html#pkg_2)

:link(acc_1,Section_accelerate.html#acc_1)
:link(acc_2,Section_accelerate.html#acc_2)
:link(acc_3,Section_accelerate.html#acc_3)
:link(acc_4,Section_accelerate.html#acc_4)

:link(howto_1,Section_howto.html#howto_1)
:link(howto_2,Section_howto.html#howto_2)
:link(howto_3,Section_howto.html#howto_3)
:link(howto_4,Section_howto.html#howto_4)
:link(howto_5,Section_howto.html#howto_5)
:link(howto_6,Section_howto.html#howto_6)
:link(howto_7,Section_howto.html#howto_7)
:link(howto_8,Section_howto.html#howto_8)
:link(howto_9,Section_howto.html#howto_9)
:link(howto_10,Section_howto.html#howto_10)
:link(howto_11,Section_howto.html#howto_11)
:link(howto_12,Section_howto.html#howto_12)
:link(howto_13,Section_howto.html#howto_13)
:link(howto_14,Section_howto.html#howto_14)
:link(howto_15,Section_howto.html#howto_15)
:link(howto_16,Section_howto.html#howto_16)
:link(howto_17,Section_howto.html#howto_17)
:link(howto_18,Section_howto.html#howto_18)
:link(howto_19,Section_howto.html#howto_19)
:link(howto_20,Section_howto.html#howto_20)
:link(howto_21,Section_howto.html#howto_21)

:link(mod_1,Section_modify.html#mod_1)
:link(mod_2,Section_modify.html#mod_2)
:link(mod_3,Section_modify.html#mod_3)
:link(mod_4,Section_modify.html#mod_4)
:link(mod_5,Section_modify.html#mod_5)
:link(mod_6,Section_modify.html#mod_6)
:link(mod_7,Section_modify.html#mod_7)
:link(mod_8,Section_modify.html#mod_8)
:link(mod_9,Section_modify.html#mod_9)
:link(mod_10,Section_modify.html#mod_10)
:link(mod_11,Section_modify.html#mod_11)
:link(mod_12,Section_modify.html#mod_12)
:link(mod_13,Section_modify.html#mod_13)
:link(mod_14,Section_modify.html#mod_14)
:link(mod_15,Section_modify.html#mod_15)

:link(py_1,Section_python.html#py_1)
:link(py_2,Section_python.html#py_2)
:link(py_3,Section_python.html#py_3)
:link(py_4,Section_python.html#py_4)
:link(py_5,Section_python.html#py_5)
:link(py_6,Section_python.html#py_6)

:link(err_1,Section_errors.html#err_1)
:link(err_2,Section_errors.html#err_2)
:link(err_3,Section_errors.html#err_3)

:link(hist_1,Section_history.html#hist_1)
:link(hist_2,Section_history.html#hist_2)

</BODY><|MERGE_RESOLUTION|>--- conflicted
+++ resolved
@@ -18,13 +18,8 @@
 
 <H1></H1>
 
-<<<<<<< HEAD
 LAMMPS-ICMS Documentation :c,h3
-9 Dec 2014 version :c,h4
-=======
-LAMMPS Documentation :c,h3
 17 Dec 2014 version :c,h4
->>>>>>> 7948ae91
 
 Version info: :h4
 
