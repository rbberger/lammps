--- conflicted
+++ resolved
@@ -1,11 +1,6 @@
 <HEAD>
-<<<<<<< HEAD
 <TITLE>LAMMPS-ICMS Users Manual</TITLE>
-<META NAME="docnumber" CONTENT="Large-scale Atomic/Molecular Massively Parallel Simulator">
-=======
-<TITLE>LAMMPS Users Manual</TITLE>
 <META NAME="docnumber" CONTENT="24 Jan 2013 version">
->>>>>>> e6164d65
 <META NAME="author" CONTENT="http://lammps.sandia.gov - Sandia National Laboratories">
 <META NAME="copyright" CONTENT="Copyright (2003) Sandia Corporation.  This software and manual is distributed under the GNU General Public License.">
 </HEAD>
@@ -22,12 +17,8 @@
 
 <H1></H1>
 
-<<<<<<< HEAD
 LAMMPS-ICMS Documentation :c,h3
-=======
-LAMMPS Documentation :c,h3
 27 Jan 2013 version :c,h4
->>>>>>> e6164d65
 
 Version info: :h4
 
