--- conflicted
+++ resolved
@@ -200,14 +200,6 @@
 write out text-based PPM image files.  For JPEG files, you must also
 link LAMMPS with a JPEG library, as described below.
 
-<<<<<<< HEAD
-Using -DLAMMPS_MEMALIGN=<bytes> enables the use of the posix_memalign()
-call instead of malloc(). This can help to make more efficient use
-of vector instructions of modern CPUS, since dynamically allocated
-memory has to be aligned on larger than default byte boundaries
-(e.g. 16 bytes instead of 8 bytes on x86 type platforms) for 
-optimal performance.
-=======
 Using -DLAMMPS_MEMALIGN=<bytes> enables the use of the
 posix_memalign() call instead of malloc() when large chunks or memory
 are allocated by LAMMPS.  This can help to make more efficient use of
@@ -215,7 +207,6 @@
 has to be aligned on larger than default byte boundaries (e.g. 16
 bytes instead of 8 bytes on x86 type platforms) for optimal
 performance.
->>>>>>> 5a968ac6
 
 If you use -DLAMMPS_XDR, the build will include XDR compatibility
 files for doing particle dumps in XTC format.  This is only necessary
